--- conflicted
+++ resolved
@@ -130,13 +130,11 @@
 define('THEME_BOOST_UNION_SETTING_EXTSCSSSOURCE_DOWNLOAD', 1);
 define('THEME_BOOST_UNION_SETTING_EXTSCSSSOURCE_GITHUB', 2);
 
-<<<<<<< HEAD
-use theme_boost_union\snippets;
-=======
 define('THEME_BOOST_UNION_SETTING_SELECT_NEVER', 'never');
 define('THEME_BOOST_UNION_SETTING_SELECT_ALWAYS', 'always');
 define('THEME_BOOST_UNION_SETTING_SELECT_ONLYGUESTSANDNONLOGGEDIN', 'guestandnonloggedin');
->>>>>>> 66c24bab
+
+use theme_boost_union\snippets;
 
 /**
  * Returns the main SCSS content.
@@ -839,18 +837,6 @@
 }
 
 /**
-<<<<<<< HEAD
- * Get icon mapping for FontAwesome.
- * This function is only processed when the Moodle cache is cleared and not on every page load.
- */
-function theme_boost_union_get_fontawesome_icon_map() {
-    // Create the icon map with the icons.
-    $iconmapping = [
-        'theme_boost_union:info' => 'fa-info-circle',
-    ];
-
-    return $iconmapping;
-=======
  * Callback function which allows themes to alter the CSS URLs.
  * We use this function to change the CSS URL to the flavour CSS URL if a flavour applies to the current page.
  *
@@ -894,5 +880,4 @@
             }
         }
     }
->>>>>>> 66c24bab
 }