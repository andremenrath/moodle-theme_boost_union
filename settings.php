<?php
// This file is part of Moodle - http://moodle.org/
//
// Moodle is free software: you can redistribute it and/or modify
// it under the terms of the GNU General Public License as published by
// the Free Software Foundation, either version 3 of the License, or
// (at your option) any later version.
//
// Moodle is distributed in the hope that it will be useful,
// but WITHOUT ANY WARRANTY; without even the implied warranty of
// MERCHANTABILITY or FITNESS FOR A PARTICULAR PURPOSE.  See the
// GNU General Public License for more details.
//
// You should have received a copy of the GNU General Public License
// along with Moodle.  If not, see <http://www.gnu.org/licenses/>.

/**
 * Theme Boost Union - Settings file
 *
 * @package    theme_boost_union
 * @copyright  2022 Alexander Bias, lern.link GmbH <alexander.bias@lernlink.de>
 * @license    http://www.gnu.org/copyleft/gpl.html GNU GPL v3 or later
 */

use theme_boost_union\admin_setting_configdatetime;
use theme_boost_union\admin_setting_configstoredfilealwayscallback;
use theme_boost_union\admin_setting_configtext_url;
use theme_boost_union\admin_settingspage_tabs_with_external;
use theme_boost_union\admin_externalpage_in_tab;
use theme_boost_union\snippets;
use core\di;
use core\hook\manager as hook_manager;

defined('MOODLE_INTERNAL') || die();

if ($hassiteconfig || has_capability('theme/boost_union:configure', context_system::instance())) {
    global $PAGE;

    // How this file works:
    // This theme's settings are divided into multiple settings pages.
    // This is quite unusual as Boost themes would have a nice tabbed settings interface.
    // However, as we are using many hide_if constraints for our settings, we would run into the
    // stupid "Too much data passed as arguments to js_call_amd..." debugging message if we would
    // pack all settings onto just one settings page.
    // To achieve this goal, we create a custom admin settings category and fill it with several settings pages.

    // However, there is still the $settings variable which is expected by Moodle core to be filled with the theme
    // settings and which is automatically linked from the theme selector page.
    // To avoid that there appears a broken "Boost Union" settings page, we redirect the user to a settings
    // overview page if he opens this page.
    $mainsettingspageurl = new core\url('/admin/settings.php', ['section' => 'themesettingboost_union']);
    if ($ADMIN->fulltree && $PAGE->has_set_url() && $PAGE->url->compare($mainsettingspageurl)) {
        redirect(new core\url('/theme/boost_union/settings_overview.php'));
    }

    // Create custom admin settings category.
    $ADMIN->add('appearance', new admin_category('theme_boost_union',
            get_string('pluginname', 'theme_boost_union', null, true)));

    // Create empty settings page structure to make the site administration work on non-admin pages.
    if (!$ADMIN->fulltree) {
        // Create Overview page
        // (and allow users with the theme/boost_union:configure capability to access it).
        $overviewpage = new admin_externalpage('theme_boost_union_overview',
                get_string('settingsoverview', 'theme_boost_union', null, true),
                new core\url('/theme/boost_union/settings_overview.php'),
                'theme/boost_union:configure');
        $ADMIN->add('theme_boost_union', $overviewpage);

        // Create Look settings page
        // (and allow users with the theme/boost_union:configure capability to access it).
        $tab = new admin_settingpage('theme_boost_union_look',
                get_string('configtitlelook', 'theme_boost_union', null, true),
                'theme/boost_union:configure');
        $ADMIN->add('theme_boost_union', $tab);

        // Create Feel settings page
        // (and allow users with the theme/boost_union:configure capability to access it).
        $tab = new admin_settingpage('theme_boost_union_feel',
                get_string('configtitlefeel', 'theme_boost_union', null, true),
                'theme/boost_union:configure');
        $ADMIN->add('theme_boost_union', $tab);

        // Create Content settings page
        // (and allow users with the theme/boost_union:configure capability to access it).
        $tab = new admin_settingpage('theme_boost_union_content',
                get_string('configtitlecontent', 'theme_boost_union', null, true),
                'theme/boost_union:configure');
        $ADMIN->add('theme_boost_union', $tab);

        // Create Functionality settings page
        // (and allow users with the theme/boost_union:configure capability to access it).
        $tab = new admin_settingpage('theme_boost_union_functionality',
                get_string('configtitlefunctionality', 'theme_boost_union', null, true),
                'theme/boost_union:configure');
        $ADMIN->add('theme_boost_union', $tab);

        // Create Accessibility settings page
        // (and allow users with the theme/boost_union:configure capability to access it).
        $tab = new admin_settingpage('theme_boost_union_accessibility',
                get_string('configtitleaccessibility', 'theme_boost_union', null, true),
                'theme/boost_union:configure');
        $ADMIN->add('theme_boost_union', $tab);

        // Create Flavours settings page as external page
        // (and allow users with the theme/boost_union:configure capability to access it).
        $flavourspage = new admin_externalpage('theme_boost_union_flavours',
                get_string('configtitleflavours', 'theme_boost_union', null, true),
                new core\url('/theme/boost_union/flavours/overview.php'),
                'theme/boost_union:configure');
        $ADMIN->add('theme_boost_union', $flavourspage);

        // Create SCSS snippets settings page as external page
        // (and allow users with the theme/boost_union:configure capability to access it).
        $snippetspage = new admin_externalpage('theme_boost_union_snippets_overview',
                get_string('configtitlesnippets', 'theme_boost_union', null, true),
                new moodle_url('/theme/boost_union/snippets/overview.php'),
                'theme/boost_union:configure');
        $ADMIN->add('theme_boost_union', $snippetspage);

        // Create Smart Menus settings page as external page.
        // (and allow users with the theme/boost_union:configure capability to access it).
        $smartmenuspage = new admin_externalpage('theme_boost_union_smartmenus',
                get_string('smartmenus', 'theme_boost_union', null, true),
                new core\url('/theme/boost_union/smartmenus/menus.php'),
                'theme/boost_union:configure');
        $ADMIN->add('theme_boost_union', $smartmenuspage);
    }

    // Create full settings page structure.
    else if ($ADMIN->fulltree) { // phpcs:disable moodle.ControlStructures.ControlSignature.Found

        // Require the necessary libraries.
        require_once($CFG->dirroot . '/theme/boost_union/lib.php');
        require_once($CFG->dirroot . '/theme/boost_union/locallib.php');
        require_once($CFG->dirroot . '/course/lib.php');

        // Prepare options array for select settings.
        // Due to MDL-58376, we will use binary select settings instead of checkbox settings throughout this theme.
        $yesnooption = [THEME_BOOST_UNION_SETTING_SELECT_YES => get_string('yes'),
                THEME_BOOST_UNION_SETTING_SELECT_NO => get_string('no'), ];

        // Prepare regular expression for checking if the value is a percent number (from 0% to 100%) or a pixel number
        // (with 3 or 4 digits) or a viewport width number (from 0 to 100).
        $widthregex = '/^((\d{1,2}|100)%)|((\d{1,2}|100)vw)|(\d{3,4}px)$/';

        // Create Look settings page with tabs
        // (and allow users with the theme/boost_union:configure capability to access it).
        $page = new theme_boost_admin_settingspage_tabs('theme_boost_union_look',
                get_string('configtitlelook', 'theme_boost_union', null, true),
                'theme/boost_union:configure');


        // Create general settings tab.
        $tab = new admin_settingpage('theme_boost_union_look_general', get_string('generalsettings', 'theme_boost', null, true));

        // Create theme presets heading.
        $name = 'theme_boost_union/presetheading';
        $preseturl = new core\url('/admin/settings.php', ['section' => 'themesettingboost'], 'theme_boost_general');
        $title = get_string('presetheading', 'theme_boost_union', null, true);
        $description = get_string('presetheading_desc', 'theme_boost_union', null, true).'<br />'.
            // We would love to use $OUTPUT->single_button($preseturl, ...) here, but this results in the fact
            // that the settings page redirects to the Boost Core settings after saving for an unknown reason.
            \core\output\html_writer::link($preseturl,
                    get_string('presetbutton', 'theme_boost_union', null, true),
                    ['class' => 'btn btn-secondary my-3']);
        $setting = new admin_setting_heading($name, $title, $description);
        $tab->add($setting);

        // Add tab to settings page.
        $page->add($tab);


        // Create SCSS tab.
        $tab = new admin_settingpage('theme_boost_union_look_scss', get_string('scsstab', 'theme_boost_union', null, true));

        // Create Raw SCSS heading.
        $name = 'theme_boost_union/scssheading';
        $title = get_string('scssheading', 'theme_boost_union', null, true);
        $setting = new admin_setting_heading($name, $title, null);
        $tab->add($setting);

        // Replicate the Raw initial SCSS setting from theme_boost.
        $name = 'theme_boost_union/scsspre';
        $title = get_string('rawscsspre', 'theme_boost', null, true);
        $description = get_string('rawscsspre_desc', 'theme_boost', null, true);
        $default = '';
        $setting = new admin_setting_scsscode($name, $title, $description, $default, PARAM_RAW);
        $setting->set_updatedcallback('theme_reset_all_caches');
        $tab->add($setting);

        // Replicate the Raw SCSS setting from theme_boost.
        $name = 'theme_boost_union/scss';
        $title = get_string('rawscss', 'theme_boost', null, true);
        $description = get_string('rawscss_desc', 'theme_boost', null, true);
        $default = '';
        $setting = new admin_setting_scsscode($name, $title, $description, $default, PARAM_RAW);
        $setting->set_updatedcallback('theme_reset_all_caches');
        $tab->add($setting);

        // Create external SCSS heading.
        $name = 'theme_boost_union/extscssheading';
        $title = get_string('extscssheading', 'theme_boost_union', null, true);
        $taskurl = new core\url('/admin/tool/task/scheduledtasks.php',
                ['action' => 'edit', 'task' => 'theme_boost_union\task\purge_cache']);
        $description = get_string('extscssheading_desc', 'theme_boost_union', null, true).'<br /><br />'.
                get_string('extscssheading_instr', 'theme_boost_union', null, true).
                '<ul><li>'.get_string('extscssheading_sources', 'theme_boost_union', null, true).'</li>'.
                '<li>'.get_string('extscssheading_prepost', 'theme_boost_union', null, true).'</li>'.
                '<li>'.get_string('extscssheading_structure', 'theme_boost_union', null, true).'</li>'.
                '<li>'.get_string('extscssheading_drop', 'theme_boost_union', null, true).'</li>'.
                '<li>'.get_string('extscssheading_task', 'theme_boost_union', $taskurl->out(), true).'</li></ul>';
        $setting = new admin_setting_heading($name, $title, $description);
        $tab->add($setting);

        // Setting: External SCSS source.
        $extscsssourceoptions = [
                THEME_BOOST_UNION_SETTING_EXTSCSSSOURCE_NONE =>
                        get_string('extscsssourcenone', 'theme_boost_union'),
                THEME_BOOST_UNION_SETTING_EXTSCSSSOURCE_DOWNLOAD =>
                        get_string('extscsssourcedownload', 'theme_boost_union'),
                THEME_BOOST_UNION_SETTING_EXTSCSSSOURCE_GITHUB =>
                        get_string('extscsssourcegithub', 'theme_boost_union'),
        ];
        $name = 'theme_boost_union/extscsssource';
        $title = get_string('extscsssource', 'theme_boost_union', null, true);
        $description = get_string('extscsssource_desc', 'theme_boost_union', null, true);
        $setting = new admin_setting_configselect($name, $title, $description,
                THEME_BOOST_UNION_SETTING_EXTSCSSSOURCE_NONE, $extscsssourceoptions);
        $setting->set_updatedcallback('theme_reset_all_caches');
        $tab->add($setting);

        // Setting: External Pre SCSS download URL.
        $name = 'theme_boost_union/extscssurlpre';
        $title = get_string('extscssurlpre', 'theme_boost_union', null, true);
        $description = get_string('extscssurlpre_desc', 'theme_boost_union', null, true);
        $default = '';
        $setting = new admin_setting_configtext_url($name, $title, $description, $default, PARAM_URL);
        $setting->set_updatedcallback('theme_reset_all_caches');
        $tab->add($setting);
        $page->hide_if('theme_boost_union/extscssurlpre', 'theme_boost_union/extscsssource', 'neq',
                THEME_BOOST_UNION_SETTING_EXTSCSSSOURCE_DOWNLOAD);

        // Setting: External Post SCSS download URL.
        $name = 'theme_boost_union/extscssurlpost';
        $title = get_string('extscssurlpost', 'theme_boost_union', null, true);
        $description = get_string('extscssurlpost_desc', 'theme_boost_union', null, true);
        $default = '';
        $setting = new admin_setting_configtext_url($name, $title, $description, $default, PARAM_URL);
        $setting->set_updatedcallback('theme_reset_all_caches');
        $tab->add($setting);
        $page->hide_if('theme_boost_union/extscssurlpost', 'theme_boost_union/extscsssource', 'neq',
                THEME_BOOST_UNION_SETTING_EXTSCSSSOURCE_DOWNLOAD);

        // Setting: External SCSS Github API token.
        $name = 'theme_boost_union/extscssgithubtoken';
        $title = get_string('extscssgithubtoken', 'theme_boost_union', null, true);
        $description = get_string('extscssgithubtoken_desc', 'theme_boost_union', null, true).'<br />'.
                get_string('extscssgithubtoken_docs', 'theme_boost_union', null, true);
        $default = '';
        $setting = new admin_setting_configtext($name, $title, $description, $default, PARAM_ALPHANUMEXT);
        $setting->set_updatedcallback('theme_reset_all_caches');
        $tab->add($setting);
        $page->hide_if('theme_boost_union/extscssgithubtoken', 'theme_boost_union/extscsssource', 'neq',
                THEME_BOOST_UNION_SETTING_EXTSCSSSOURCE_GITHUB);

        // Setting: External SCSS Github API user.
        $name = 'theme_boost_union/extscssgithubuser';
        $title = get_string('extscssgithubuser', 'theme_boost_union', null, true);
        $description = get_string('extscssgithubuser_desc', 'theme_boost_union', null, true).'<br />'.
                get_string('extscssgithubuser_example', 'theme_boost_union', null, true);
        $default = '';
        $setting = new admin_setting_configtext($name, $title, $description, $default, PARAM_ALPHANUMEXT);
        $setting->set_updatedcallback('theme_reset_all_caches');
        $tab->add($setting);
        $page->hide_if('theme_boost_union/extscssgithubuser', 'theme_boost_union/extscsssource', 'neq',
                THEME_BOOST_UNION_SETTING_EXTSCSSSOURCE_GITHUB);

        // Setting: External SCSS Github API repository.
        $name = 'theme_boost_union/extscssgithubrepo';
        $title = get_string('extscssgithubrepo', 'theme_boost_union', null, true);
        $description = get_string('extscssgithubrepo_desc', 'theme_boost_union', null, true).'<br />'.
                get_string('extscssgithubrepo_example', 'theme_boost_union', null, true);
        $default = '';
        $setting = new admin_setting_configtext($name, $title, $description, $default, PARAM_ALPHANUMEXT);
        $setting->set_updatedcallback('theme_reset_all_caches');
        $tab->add($setting);
        $page->hide_if('theme_boost_union/extscssgithubrepo', 'theme_boost_union/extscsssource', 'neq',
                THEME_BOOST_UNION_SETTING_EXTSCSSSOURCE_GITHUB);

        // Setting: External Pre SCSS Github file path.
        $name = 'theme_boost_union/extscssgithubprefilepath';
        $title = get_string('extscssgithubprefilepath', 'theme_boost_union', null, true);
        $description = get_string('extscssgithubprefilepath_desc', 'theme_boost_union', null, true).'<br />'.
                get_string('extscssgithubfilepath_example', 'theme_boost_union', null, true);
        $default = '';
        $setting = new admin_setting_configtext($name, $title, $description, $default, PARAM_PATH);
        $setting->set_updatedcallback('theme_reset_all_caches');
        $tab->add($setting);
        $page->hide_if('theme_boost_union/extscssgithubprefilepath', 'theme_boost_union/extscsssource', 'neq',
                THEME_BOOST_UNION_SETTING_EXTSCSSSOURCE_GITHUB);

        // Setting: External Post SCSS Github file path.
        $name = 'theme_boost_union/extscssgithubpostfilepath';
        $title = get_string('extscssgithubpostfilepath', 'theme_boost_union', null, true);
        $description = get_string('extscssgithubpostfilepath_desc', 'theme_boost_union', null, true).'<br />'.
                get_string('extscssgithubfilepath_example', 'theme_boost_union', null, true);
        $default = '';
        $setting = new admin_setting_configtext($name, $title, $description, $default, PARAM_PATH);
        $setting->set_updatedcallback('theme_reset_all_caches');
        $tab->add($setting);
        $page->hide_if('theme_boost_union/extscssgithubpostfilepath', 'theme_boost_union/extscsssource', 'neq',
                THEME_BOOST_UNION_SETTING_EXTSCSSSOURCE_GITHUB);

        // Setting: External SCSS validation.
        $name = 'theme_boost_union/extscssvalidation';
        $title = get_string('extscssvalidationsetting', 'theme_boost_union', null, true);
        $description = get_string('extscssvalidationsetting_desc', 'theme_boost_union', null, true);
        $setting = new admin_setting_configselect($name, $title, $description, THEME_BOOST_UNION_SETTING_SELECT_YES, $yesnooption);
        $setting->set_updatedcallback('theme_reset_all_caches');
        $tab->add($setting);
        $page->hide_if('theme_boost_union/extscssvalidation', 'theme_boost_union/extscsssource', 'eq',
                THEME_BOOST_UNION_SETTING_EXTSCSSSOURCE_NONE);

        // Add tab to settings page.
        $page->add($tab);


        // Create page tab.
        $tab = new admin_settingpage('theme_boost_union_look_page', get_string('pagetab', 'theme_boost_union', null, true));

        // Create page width heading.
        $name = 'theme_boost_union/pagewidthheading';
        $title = get_string('pagewidthheading', 'theme_boost_union', null, true);
        $setting = new admin_setting_heading($name, $title, null);
        $tab->add($setting);

        // Setting: Course content max width.
        $name = 'theme_boost_union/coursecontentmaxwidth';
        $title = get_string('coursecontentmaxwidthsetting', 'theme_boost_union', null, true);
        $description = get_string('coursecontentmaxwidthsetting_desc', 'theme_boost_union', null, true);
        $default = '830px';
        $setting = new admin_setting_configtext($name, $title, $description, $default, $widthregex, 6);
        $setting->set_updatedcallback('theme_reset_all_caches');
        $tab->add($setting);

        // Setting: Medium content max width.
        $name = 'theme_boost_union/mediumcontentmaxwidth';
        $title = get_string('mediumcontentmaxwidthsetting', 'theme_boost_union', null, true);
        $description = get_string('mediumcontentmaxwidthsetting_desc', 'theme_boost_union', null, true);
        $default = '1120px';
        $setting = new admin_setting_configtext($name, $title, $description, $default, $widthregex, 6);
        $setting->set_updatedcallback('theme_reset_all_caches');
        $tab->add($setting);

        // Create drawer width heading.
        $name = 'theme_boost_union/drawerwidthheading';
        $title = get_string('drawerwidthheading', 'theme_boost_union', null, true);
        $setting = new admin_setting_heading($name, $title, null);
        $tab->add($setting);

        // Setting: Course index drawer width.
        $name = 'theme_boost_union/courseindexdrawerwidth';
        $title = get_string('courseindexdrawerwidthsetting', 'theme_boost_union', null, true);
        $description = get_string('courseindexdrawerwidthsetting_desc', 'theme_boost_union', null, true);
        $default = '285px';
        $setting = new admin_setting_configtext($name, $title, $description, $default, $widthregex, 6);
        $setting->set_updatedcallback('theme_reset_all_caches');
        $tab->add($setting);

        // Setting: Block drawer width.
        $name = 'theme_boost_union/blockdrawerwidth';
        $title = get_string('blockdrawerwidthsetting', 'theme_boost_union', null, true);
        $description = get_string('blockdrawerwidthsetting_desc', 'theme_boost_union', null, true);
        $default = '315px';
        $setting = new admin_setting_configtext($name, $title, $description, $default, $widthregex, 6);
        $setting->set_updatedcallback('theme_reset_all_caches');
        $tab->add($setting);

        // Add tab to settings page.
        $page->add($tab);


        // Create site branding tab.
        $tab = new admin_settingpage('theme_boost_union_look_sitebranding',
                get_string('sitebrandingtab', 'theme_boost_union', null, true));

        // Create logos heading.
        $name = 'theme_boost_union/logosheading';
        $title = get_string('logosheading', 'theme_boost_union', null, true);
        $notificationurl = new core\url('/admin/settings.php', ['section' => 'logos']);
        $notification = new \core\output\notification(get_string('logosheading_desc', 'theme_boost_union', $notificationurl->out()),
                \core\output\notification::NOTIFY_INFO);
        $notification->set_show_closebutton(false);
        $description = $OUTPUT->render($notification);
        $setting = new admin_setting_heading($name, $title, $description);
        $tab->add($setting);

        // Replicate the logo setting from core_admin.
        $name = 'theme_boost_union/logo';
        $title = get_string('logosetting', 'theme_boost_union', null, true);
        $description = get_string('logosetting_desc', 'theme_boost_union', null, true);
        $setting = new admin_setting_configstoredfile($name, $title, $description, 'logo', 0,
                ['maxfiles' => 1, 'accepted_types' => 'web_image']);
        $setting->set_updatedcallback('theme_reset_all_caches');
        $tab->add($setting);

        // Replicate the compact logo setting from core_admin.
        $name = 'theme_boost_union/logocompact';
        $title = get_string('logocompactsetting', 'theme_boost_union', null, true);
        $description = get_string('logocompactsetting_desc', 'theme_boost_union', null, true);
        $setting = new admin_setting_configstoredfile($name, $title, $description, 'logocompact', 0,
                ['maxfiles' => 1, 'accepted_types' => 'web_image']);
        $setting->set_updatedcallback('theme_reset_all_caches');
        $tab->add($setting);

        // Create favicon heading.
        $name = 'theme_boost_union/faviconheading';
        $title = get_string('faviconheading', 'theme_boost_union', null, true);
        $notificationurl = new core\url('/admin/settings.php', ['section' => 'logos']);
        $notification = new \core\output\notification(get_string('faviconheading_desc', 'theme_boost_union',
                $notificationurl->out()), \core\output\notification::NOTIFY_INFO);
        $notification->set_show_closebutton(false);
        $description = $OUTPUT->render($notification);
        $setting = new admin_setting_heading($name, $title, $description);
        $tab->add($setting);

        // Replicate the favicon setting from core_admin.
        $name = 'theme_boost_union/favicon';
        $title = get_string('faviconsetting', 'theme_boost_union', null, true);
        $description = get_string('faviconsetting_desc', 'theme_boost_union', null, true);
        $setting = new admin_setting_configstoredfile($name, $title, $description, 'favicon', 0,
                ['maxfiles' => 1, 'accepted_types' => 'image']);
        $setting->set_updatedcallback('theme_reset_all_caches');
        $tab->add($setting);

        // Create background images heading.
        $name = 'theme_boost_union/backgroundimagesheading';
        $title = get_string('backgroundimagesheading', 'theme_boost_union', null, true);
        $setting = new admin_setting_heading($name, $title, null);
        $tab->add($setting);

        // Replicate the Background image setting from theme_boost.
        $name = 'theme_boost_union/backgroundimage';
        $title = get_string('backgroundimagesetting', 'theme_boost_union', null, true);
        $description = get_string('backgroundimagesetting_desc', 'theme_boost_union', null, true);
        $setting = new admin_setting_configstoredfile($name, $title, $description, 'backgroundimage', 0,
                ['maxfiles' => 1, 'accepted_types' => 'web_image']);
        $setting->set_updatedcallback('theme_reset_all_caches');
        $tab->add($setting);

        // Setting: Background image position.
        $name = 'theme_boost_union/backgroundimageposition';
        $title = get_string('backgroundimagepositionsetting', 'theme_boost_union', null, true);
        $description = get_string('backgroundimagepositionsetting_desc', 'theme_boost_union', null, true);
        $backgroundimagepositionoptions = [
                THEME_BOOST_UNION_SETTING_IMAGEPOSITION_CENTER_CENTER =>
                        THEME_BOOST_UNION_SETTING_IMAGEPOSITION_CENTER_CENTER,
                THEME_BOOST_UNION_SETTING_IMAGEPOSITION_CENTER_TOP =>
                        THEME_BOOST_UNION_SETTING_IMAGEPOSITION_CENTER_TOP,
                THEME_BOOST_UNION_SETTING_IMAGEPOSITION_CENTER_BOTTOM =>
                        THEME_BOOST_UNION_SETTING_IMAGEPOSITION_CENTER_BOTTOM,
                THEME_BOOST_UNION_SETTING_IMAGEPOSITION_LEFT_TOP =>
                        THEME_BOOST_UNION_SETTING_IMAGEPOSITION_LEFT_TOP,
                THEME_BOOST_UNION_SETTING_IMAGEPOSITION_LEFT_CENTER =>
                        THEME_BOOST_UNION_SETTING_IMAGEPOSITION_LEFT_CENTER,
                THEME_BOOST_UNION_SETTING_IMAGEPOSITION_LEFT_BOTTOM =>
                        THEME_BOOST_UNION_SETTING_IMAGEPOSITION_LEFT_BOTTOM,
                THEME_BOOST_UNION_SETTING_IMAGEPOSITION_RIGHT_TOP =>
                        THEME_BOOST_UNION_SETTING_IMAGEPOSITION_RIGHT_TOP,
                THEME_BOOST_UNION_SETTING_IMAGEPOSITION_RIGHT_CENTER =>
                        THEME_BOOST_UNION_SETTING_IMAGEPOSITION_RIGHT_CENTER,
                THEME_BOOST_UNION_SETTING_IMAGEPOSITION_RIGHT_BOTTOM =>
                        THEME_BOOST_UNION_SETTING_IMAGEPOSITION_RIGHT_BOTTOM, ];
        $setting = new admin_setting_configselect($name, $title, $description,
                THEME_BOOST_UNION_SETTING_IMAGEPOSITION_LEFT_TOP, $backgroundimagepositionoptions);
        $setting->set_updatedcallback('theme_reset_all_caches');
        $tab->add($setting);

        // Create brand colors heading.
        $name = 'theme_boost_union/brandcolorsheading';
        $title = get_string('brandcolorsheading', 'theme_boost_union', null, true);
        $setting = new admin_setting_heading($name, $title, null);
        $tab->add($setting);

        // Replicate the brand color setting from theme_boost.
        $name = 'theme_boost_union/brandcolor';
        $title = get_string('brandcolor', 'theme_boost', null, true);
        $description = get_string('brandcolor_desc', 'theme_boost', null, true);
        $setting = new admin_setting_configcolourpicker($name, $title, $description, '');
        $setting->set_updatedcallback('theme_reset_all_caches');
        $tab->add($setting);

        // Create Bootstrap colors heading.
        $name = 'theme_boost_union/bootstrapcolorsheading';
        $title = get_string('bootstrapcolorsheading', 'theme_boost_union', null, true);
        $setting = new admin_setting_heading($name, $title, null);
        $tab->add($setting);

        // Setting: Bootstrap color for 'success'.
        $name = 'theme_boost_union/bootstrapcolorsuccess';
        $title = get_string('bootstrapcolorsuccesssetting', 'theme_boost_union', null, true);
        $description = get_string('bootstrapcolorsuccesssetting_desc', 'theme_boost_union', null, true);
        $setting = new admin_setting_configcolourpicker($name, $title, $description, '');
        $setting->set_updatedcallback('theme_reset_all_caches');
        $tab->add($setting);

        // Setting: Bootstrap color for 'info'.
        $name = 'theme_boost_union/bootstrapcolorinfo';
        $title = get_string('bootstrapcolorinfosetting', 'theme_boost_union', null, true);
        $description = get_string('bootstrapcolorinfosetting_desc', 'theme_boost_union', null, true);
        $setting = new admin_setting_configcolourpicker($name, $title, $description, '');
        $setting->set_updatedcallback('theme_reset_all_caches');
        $tab->add($setting);

        // Setting: Bootstrap color for 'warning'.
        $name = 'theme_boost_union/bootstrapcolorwarning';
        $title = get_string('bootstrapcolorwarningsetting', 'theme_boost_union', null, true);
        $description = get_string('bootstrapcolorwarningsetting_desc', 'theme_boost_union', null, true);
        $setting = new admin_setting_configcolourpicker($name, $title, $description, '');
        $setting->set_updatedcallback('theme_reset_all_caches');
        $tab->add($setting);

        // Setting: Bootstrap color for 'danger'.
        $name = 'theme_boost_union/bootstrapcolordanger';
        $title = get_string('bootstrapcolordangersetting', 'theme_boost_union', null, true);
        $description = get_string('bootstrapcolordangersetting_desc', 'theme_boost_union', null, true);
        $setting = new admin_setting_configcolourpicker($name, $title, $description, '');
        $setting->set_updatedcallback('theme_reset_all_caches');
        $tab->add($setting);

        // Create navbar heading.
        $name = 'theme_boost_union/navbarheading';
        $title = get_string('navbarheading', 'theme_boost_union', null, true);
        $setting = new admin_setting_heading($name, $title, null);
        $tab->add($setting);

        // Setting: Navbar color.
        $name = 'theme_boost_union/navbarcolor';
        $title = get_string('navbarcolorsetting', 'theme_boost_union', null, true);
        $description = get_string('navbarcolorsetting_desc', 'theme_boost_union', null, true);
        $navbarcoloroptions = [
                THEME_BOOST_UNION_SETTING_NAVBARCOLOR_LIGHT =>
                        get_string('navbarcolorsetting_light', 'theme_boost_union'),
                THEME_BOOST_UNION_SETTING_NAVBARCOLOR_DARK =>
                        get_string('navbarcolorsetting_dark', 'theme_boost_union'),
                THEME_BOOST_UNION_SETTING_NAVBARCOLOR_PRIMARYLIGHT =>
                        get_string('navbarcolorsetting_primarylight', 'theme_boost_union'),
                THEME_BOOST_UNION_SETTING_NAVBARCOLOR_PRIMARYDARK =>
                        get_string('navbarcolorsetting_primarydark', 'theme_boost_union'), ];
        $setting = new admin_setting_configselect($name, $title, $description, THEME_BOOST_UNION_SETTING_NAVBARCOLOR_LIGHT,
                $navbarcoloroptions);
        $tab->add($setting);

        // Add tab to settings page.
        $page->add($tab);


        // Create activity branding tab.
        $tab = new admin_settingpage('theme_boost_union_look_activitybranding',
                get_string('activitybrandingtab', 'theme_boost_union', null, true));

        // Create activity icon colors heading.
        $name = 'theme_boost_union/activityiconcolorsheading';
        $title = get_string('activityiconcolorsheading', 'theme_boost_union', null, true);
        $setting = new admin_setting_heading($name, $title, null);
        $tab->add($setting);

        // Define all activity icon purposes (without the 'other' purpose as this is not branded).
        $purposes = [MOD_PURPOSE_ADMINISTRATION,
                MOD_PURPOSE_ASSESSMENT,
                MOD_PURPOSE_COLLABORATION,
                MOD_PURPOSE_COMMUNICATION,
                MOD_PURPOSE_CONTENT,
                MOD_PURPOSE_INTERACTIVECONTENT,
                MOD_PURPOSE_INTERFACE];
        // Iterate over all purposes.
        foreach ($purposes as $purpose) {
            // Setting: Activity icon color.
            $name = 'theme_boost_union/activityiconcolor'.$purpose;
            $title = get_string('activityiconcolor'.$purpose.'setting', 'theme_boost_union', null, true);
            $description = get_string('activityiconcolor'.$purpose.'setting_desc', 'theme_boost_union', null, true);
            $setting = new admin_setting_configcolourpicker($name, $title, $description, '');
            $setting->set_updatedcallback('theme_reset_all_caches');
            $tab->add($setting);
        }

        // Setting: Activity icon color fidelity.
        $name = 'theme_boost_union/activityiconcolorfidelity';
        $title = get_string('activityiconcolorfidelitysetting', 'theme_boost_union', null, true);
        $description = get_string('activityiconcolorfidelitysetting_desc', 'theme_boost_union', null, true);
        $activityiconcolorfidelityoptions = [
                1 => get_string('activityiconcolorfidelity_oneshot', 'theme_boost_union'),
                10 => get_string('activityiconcolorfidelity_sometries', 'theme_boost_union'),
                100 => get_string('activityiconcolorfidelity_detailled', 'theme_boost_union'),
                500 => get_string('activityiconcolorfidelity_insane', 'theme_boost_union'),
            ];
        $setting = new admin_setting_configselect($name, $title, $description, 1, $activityiconcolorfidelityoptions);
        $setting->set_updatedcallback('theme_reset_all_caches');
        $tab->add($setting);

        // Create activity icons purpose heading.
        $name = 'theme_boost_union/activitypurposeheading';
        $title = get_string('activitypurposeheading', 'theme_boost_union', null, true);
        $description = get_string('activitypurposeheading_desc', 'theme_boost_union', null, true).'<br /><br />'.
                get_string('activitypurposeheadingtechnote', 'theme_boost_union',
                        get_string('githubissueslink', 'theme_boost_union', null, true),
                true);
        $setting = new admin_setting_heading($name, $title, $description);
        $tab->add($setting);

        // Prepare activity purposes.
        $purposesoptions = [
                MOD_PURPOSE_ADMINISTRATION => get_string('activitypurposeadministration', 'theme_boost_union'),
                MOD_PURPOSE_ASSESSMENT => get_string('activitypurposeassessment', 'theme_boost_union'),
                MOD_PURPOSE_COLLABORATION => get_string('activitypurposecollaboration', 'theme_boost_union'),
                MOD_PURPOSE_COMMUNICATION => get_string('activitypurposecommunication', 'theme_boost_union'),
                MOD_PURPOSE_CONTENT => get_string('activitypurposecontent', 'theme_boost_union'),
                MOD_PURPOSE_INTERACTIVECONTENT => get_string('activitypurposeinteractivecontent', 'theme_boost_union'),
                MOD_PURPOSE_INTERFACE => get_string('activitypurposeinterface', 'theme_boost_union'),
                MOD_PURPOSE_OTHER => get_string('activitypurposeother', 'theme_boost_union'),
        ];
        // Get installed activity modules.
        $installedactivities = get_module_types_names();
        // Iterate over all existing activities.
        foreach ($installedactivities as $modname => $modinfo) {
            // Get default purpose of activity module.
            $defaultpurpose = plugin_supports('mod', $modname, FEATURE_MOD_PURPOSE, MOD_PURPOSE_OTHER);
            // If the plugin does not have any default purpose.
            if (!$defaultpurpose) {
                // Fallback to "other" purpose.
                $defaultpurpose = MOD_PURPOSE_OTHER;
            }

            // Create the setting.
            $name = 'theme_boost_union/activitypurpose'.$modname;
            $title = get_string('modulename', $modname, null, true);
            $description = '';
            $setting = new admin_setting_configselect($name, $title, $description, $defaultpurpose, $purposesoptions);
            $setting->set_updatedcallback('theme_reset_all_caches');
            $tab->add($setting);
        }

        // Create activity icons heading.
        $name = 'theme_boost_union/modicons';
        $title = get_string('modiconsheading', 'theme_boost_union', null, true);
        $setting = new admin_setting_heading($name, $title, null);
        $tab->add($setting);

        // Setting: Enable custom icons for activities and resources.
        $name = 'theme_boost_union/modiconsenable';
        $title = get_string('modiconsenablesetting', 'theme_boost_union', null, true);
        $description = get_string('modiconsenablesetting_desc', 'theme_boost_union', null, true);
        $setting = new admin_setting_configselect($name, $title, $description, THEME_BOOST_UNION_SETTING_SELECT_NO, $yesnooption);
        $setting->set_updatedcallback('theme_boost_union_check_mod_icons_cleanup');
        $tab->add($setting);

        // Setting: Custom icon files.
        $name = 'theme_boost_union/modiconsfiles';
        $title = get_string('modiconsfiles', 'theme_boost_union', null, true);
        $description = get_string('modiconsfiles_desc', 'theme_boost_union', null, true).'<br /><br />'.
                get_string('modiconsfileshowto', 'theme_boost_union', null, true).'<br /><br />'.
                get_string('modiconsfilestech', 'theme_boost_union', null, true);
        // Use our enhanced implementation of admin_setting_configstoredfile to circumvent MDL-59082.
        // This can be changed back to admin_setting_configstoredfile as soon as MDL-59082 is fixed.
        $setting = new admin_setting_configstoredfilealwayscallback($name, $title, $description, 'modicons', 0,
                ['maxfiles' => -1, 'subdirs' => 1, 'accepted_types' => ['.png', '.svg']]);
        $setting->set_updatedcallback('theme_boost_union_place_mod_icons');
        $tab->add($setting);
        $page->hide_if('theme_boost_union/modiconsfiles', 'theme_boost_union/modiconsenable', 'neq',
                THEME_BOOST_UNION_SETTING_SELECT_YES);

        // Information: Custom icons files list.
        // If there is at least one file uploaded and if custom icons are enabled (unfortunately, hide_if does not
        // work for admin_setting_description up to now, that's why we have to use this workaround).
        $modiconsenableconfig = get_config('theme_boost_union', 'modiconsenable');
        if ($modiconsenableconfig == THEME_BOOST_UNION_SETTING_SELECT_YES &&
                !empty(get_config('theme_boost_union', 'modiconsfiles'))) {
            // Prepare the widget.
            $name = 'theme_boost_union/modiconlist';
            $title = get_string('modiconlistsetting', 'theme_boost_union', null, true);
            $description = get_string('modiconlistsetting_desc', 'theme_boost_union', null, true);

            // Append the file list to the description.
            $templatecontext = ['files' => theme_boost_union_get_modicon_templatecontext()];
            $description .= $OUTPUT->render_from_template('theme_boost_union/settings-modicon-filelist', $templatecontext);

            // Finish the widget.
            $setting = new admin_setting_description($name, $title, $description);
            $tab->add($setting);
        }

        // Add tab to settings page.
        $page->add($tab);


        // Create login page tab.
        $tab = new admin_settingpage('theme_boost_union_look_loginpage',
                get_string('loginpagetab', 'theme_boost_union', null, true));

        // Create login page background images heading.
        $name = 'theme_boost_union/loginbackgroundimagesheading';
        $title = get_string('loginbackgroundimagesheading', 'theme_boost_union', null, true);
        $setting = new admin_setting_heading($name, $title, null);
        $tab->add($setting);

        // Setting: Login page background image.
        $name = 'theme_boost_union/loginbackgroundimage';
        $title = get_string('loginbackgroundimage', 'theme_boost_union', null, true);
        $description = get_string('loginbackgroundimage_desc', 'theme_boost_union', null, true);
        $setting = new admin_setting_configstoredfile($name, $title, $description, 'loginbackgroundimage', 0,
                ['maxfiles' => 25, 'accepted_types' => 'web_image']);
        $setting->set_updatedcallback('theme_reset_all_caches');
        $tab->add($setting);

        // Setting: Login page background image position.
        $name = 'theme_boost_union/loginbackgroundimageposition';
        $title = get_string('loginbackgroundimagepositionsetting', 'theme_boost_union', null, true);
        $description = get_string('loginbackgroundimagepositionsetting_desc', 'theme_boost_union', null, true);
        $loginbackgroundimagepositionoptions = [
                THEME_BOOST_UNION_SETTING_IMAGEPOSITION_CENTER_CENTER =>
                        THEME_BOOST_UNION_SETTING_IMAGEPOSITION_CENTER_CENTER,
                THEME_BOOST_UNION_SETTING_IMAGEPOSITION_CENTER_TOP =>
                        THEME_BOOST_UNION_SETTING_IMAGEPOSITION_CENTER_TOP,
                THEME_BOOST_UNION_SETTING_IMAGEPOSITION_CENTER_BOTTOM =>
                        THEME_BOOST_UNION_SETTING_IMAGEPOSITION_CENTER_BOTTOM,
                THEME_BOOST_UNION_SETTING_IMAGEPOSITION_LEFT_TOP =>
                        THEME_BOOST_UNION_SETTING_IMAGEPOSITION_LEFT_TOP,
                THEME_BOOST_UNION_SETTING_IMAGEPOSITION_LEFT_CENTER =>
                        THEME_BOOST_UNION_SETTING_IMAGEPOSITION_LEFT_CENTER,
                THEME_BOOST_UNION_SETTING_IMAGEPOSITION_LEFT_BOTTOM =>
                        THEME_BOOST_UNION_SETTING_IMAGEPOSITION_LEFT_BOTTOM,
                THEME_BOOST_UNION_SETTING_IMAGEPOSITION_RIGHT_TOP =>
                        THEME_BOOST_UNION_SETTING_IMAGEPOSITION_RIGHT_TOP,
                THEME_BOOST_UNION_SETTING_IMAGEPOSITION_RIGHT_CENTER =>
                        THEME_BOOST_UNION_SETTING_IMAGEPOSITION_RIGHT_CENTER,
                THEME_BOOST_UNION_SETTING_IMAGEPOSITION_RIGHT_BOTTOM =>
                        THEME_BOOST_UNION_SETTING_IMAGEPOSITION_RIGHT_BOTTOM, ];
        $setting = new admin_setting_configselect($name, $title, $description,
                THEME_BOOST_UNION_SETTING_IMAGEPOSITION_LEFT_TOP, $loginbackgroundimagepositionoptions);
        $setting->set_updatedcallback('theme_reset_all_caches');
        $tab->add($setting);

        // Setting: Login page background image text.
        $name = 'theme_boost_union/loginbackgroundimagetext';
        $title = get_string('loginbackgroundimagetextsetting', 'theme_boost_union', null, true);
        $description = get_string('loginbackgroundimagetextsetting_desc', 'theme_boost_union', null, true);
        $setting = new admin_setting_configtextarea($name, $title, $description, null, PARAM_TEXT);
        $tab->add($setting);

        // Create login form heading.
        $name = 'theme_boost_union/loginformheading';
        $title = get_string('loginformheading', 'theme_boost_union', null, true);
        $setting = new admin_setting_heading($name, $title, null);
        $tab->add($setting);

        // Setting: Login form position.
        $name = 'theme_boost_union/loginformposition';
        $title = get_string('loginformpositionsetting', 'theme_boost_union', null, true);
        $description = get_string('loginformpositionsetting_desc', 'theme_boost_union', null, true);
        $loginformoptions = [
                THEME_BOOST_UNION_SETTING_LOGINFORMPOS_CENTER => get_string('loginformpositionsetting_center', 'theme_boost_union'),
                THEME_BOOST_UNION_SETTING_LOGINFORMPOS_LEFT => get_string('loginformpositionsetting_left', 'theme_boost_union'),
                THEME_BOOST_UNION_SETTING_LOGINFORMPOS_RIGHT =>
                        get_string('loginformpositionsetting_right', 'theme_boost_union'), ];
        $setting = new admin_setting_configselect($name, $title, $description, THEME_BOOST_UNION_SETTING_LOGINFORMPOS_CENTER,
                $loginformoptions);
        $tab->add($setting);

        // Setting: Login form transparency.
        $name = 'theme_boost_union/loginformtransparency';
        $title = get_string('loginformtransparencysetting', 'theme_boost_union', null, true);
        $description = get_string('loginformtransparencysetting_desc', 'theme_boost_union', null, true);
        $setting = new admin_setting_configselect($name, $title, $description, THEME_BOOST_UNION_SETTING_SELECT_NO, $yesnooption);
        $tab->add($setting);

        // Create login providers heading.
        $name = 'theme_boost_union/loginprovidersheading';
        $title = get_string('loginprovidersheading', 'theme_boost_union', null, true);
        $notificationurl = new core\url('/admin/settings.php', ['section' => 'manageauths']);
        $notificationsettingname = get_string('showloginform', 'core_auth');
        $notification = new \core\output\notification(
            get_string('loginprovidersheading_desc', 'theme_boost_union',
            ['settingname' => $notificationsettingname, 'url' => $notificationurl->out()]),
            \core\output\notification::NOTIFY_INFO
        );
        $notification->set_show_closebutton(false);
        $description = $OUTPUT->render($notification);
        $setting = new admin_setting_heading($name, $title, $description);
        $tab->add($setting);

        // Setting: Local login.
        $name = 'theme_boost_union/loginlocalloginenable';
        $title = get_string('loginlocalloginenablesetting', 'theme_boost_union', null, true);
        $localloginurl = new core\url('/theme/boost_union/locallogin.php');
        $description = get_string('loginlocalloginenablesetting_desc', 'theme_boost_union', null, true).'<br /><br />'.
                get_string('loginlocalloginenablesetting_note', 'theme_boost_union', ['url' => $localloginurl], true);
        $setting = new admin_setting_configselect($name, $title, $description, THEME_BOOST_UNION_SETTING_SELECT_YES, $yesnooption);
        $tab->add($setting);

        // Setting: Local login intro.
        $name = 'theme_boost_union/loginlocalshowintro';
        $title = get_string('loginlocalshowintrosetting', 'theme_boost_union', null, true);
        $description = get_string('loginlocalshowintrosetting_desc', 'theme_boost_union',
                get_string('loginlocalintro', 'theme_boost_union'), true);
        $setting = new admin_setting_configselect($name, $title, $description, THEME_BOOST_UNION_SETTING_SELECT_NO, $yesnooption);
        $tab->add($setting);
        $page->hide_if('theme_boost_union/loginlocalshowintro', 'theme_boost_union/loginlocalloginenable', 'neq',
            THEME_BOOST_UNION_SETTING_SELECT_YES);

        // Setting: IDP login intro.
        $name = 'theme_boost_union/loginidpshowintro';
        $title = get_string('loginidpshowintrosetting', 'theme_boost_union', null, true);
        $description = get_string('loginidpshowintrosetting_desc', 'theme_boost_union', get_string('potentialidps', 'auth'), true);
        $setting = new admin_setting_configselect($name, $title, $description, THEME_BOOST_UNION_SETTING_SELECT_YES, $yesnooption);
        $tab->add($setting);

        // Create login order heading.
        $name = 'theme_boost_union/loginorderheading';
        $title = get_string('loginorderheading', 'theme_boost_union', null, true);
        $description = get_string('loginorderheading_desc', 'theme_boost_union', null, true).'<br /><br />'.
                get_string('loginorderheading_note', 'theme_boost_union', null, true);
        $setting = new admin_setting_heading($name, $title, $description);
        $tab->add($setting);

        // Create the login order settings without code duplication.
        $loginmethods = theme_boost_union_get_loginpage_methods();
        $loginmethodsoptions = [];
        foreach ($loginmethods as $key => $lm) {
            $loginmethodsoptions[$key] = $key;
        }
        foreach ($loginmethods as $key => $lm) {
            $name = 'theme_boost_union/loginorder'.$lm;
            $title = get_string('loginorder'.$lm.'setting', 'theme_boost_union', null, true);
            $setting = new admin_setting_configselect($name, $title, null, $key, $loginmethodsoptions);
            $setting->set_updatedcallback('theme_reset_all_caches');
            $tab->add($setting);
        }

        // Add tab to settings page.
        $page->add($tab);


        // Create Dashboard / My courses tab.
        $tab = new admin_settingpage('theme_boost_union_look_dashboard',
                get_string('dashboardtab', 'theme_boost_union', null, true));

        // Create Course overview block heading.
        $name = 'theme_boost_union/courseoverviewheading';
        $title = get_string('courseoverviewheading', 'theme_boost_union', null, true);
        $setting = new admin_setting_heading($name, $title, null);
        $tab->add($setting);

        // Prepare show course images options.
        $showcourseimagesoptions = [
                THEME_BOOST_UNION_SETTING_COURSEOVERVIEW_SHOWCOURSEIMAGES_CARD => get_string('card', 'block_myoverview'),
                THEME_BOOST_UNION_SETTING_COURSEOVERVIEW_SHOWCOURSEIMAGES_LIST => get_string('list', 'block_myoverview'),
                THEME_BOOST_UNION_SETTING_COURSEOVERVIEW_SHOWCOURSEIMAGES_SUMMARY => get_string('summary', 'block_myoverview'),
        ];
        // Setting: Show course images.
        $name = 'theme_boost_union/courseoverviewshowcourseimages';
        $title = get_string('courseoverviewshowcourseimagessetting', 'theme_boost_union', null, true);
        $description = get_string('courseoverviewshowcourseimagessetting_desc', 'theme_boost_union', null, true);
        $setting = new admin_setting_configmulticheckbox($name, $title, $description, $showcourseimagesoptions,
                $showcourseimagesoptions);
        $setting->set_updatedcallback('theme_reset_all_caches');
        $tab->add($setting);

        // Setting: Show course progress.
        $name = 'theme_boost_union/courseoverviewshowcourseprogress';
        $title = get_string('courseoverviewshowprogresssetting', 'theme_boost_union', null, true);
        $description = get_string('courseoverviewshowprogresssetting_desc', 'theme_boost_union', null, true);
        $setting = new admin_setting_configselect($name, $title, $description, THEME_BOOST_UNION_SETTING_SELECT_YES, $yesnooption);
        $setting->set_updatedcallback('theme_reset_all_caches');
        $tab->add($setting);

        // Add tab to settings page.
        $page->add($tab);


        // Create Blocks tab.
        $tab = new admin_settingpage('theme_boost_union_look_blocks',
            get_string('blockstab', 'theme_boost_union', null, true));

        // Create Timeline block heading.
        $name = 'theme_boost_union/timelineheading';
        $title = get_string('timelineheading', 'theme_boost_union', null, true);
        $setting = new admin_setting_heading($name, $title, null);
        $tab->add($setting);

        // Setting: Tint activity icons in the timeline block.
        $name = 'theme_boost_union/timelinetintenabled';
        $title = get_string('timelinetintenabled', 'theme_boost_union', null, true);
        $description = get_string('timelinetintenabled_desc', 'theme_boost_union', null, true);
        $setting = new admin_setting_configselect($name, $title, $description, THEME_BOOST_UNION_SETTING_SELECT_NO, $yesnooption);
        $setting->set_updatedcallback('theme_reset_all_caches');
        $tab->add($setting);

        // Create Upcoming events block heading.
        $name = 'theme_boost_union/upcomingeventsheading';
        $title = get_string('upcomingeventsheading', 'theme_boost_union', null, true);
        $setting = new admin_setting_heading($name, $title, null);
        $tab->add($setting);

        // Setting: Tint activity icons in the upcoming events block.
        $name = 'theme_boost_union/upcomingeventstintenabled';
        $title = get_string('upcomingeventstintenabled', 'theme_boost_union', null, true);
        $description = get_string('upcomingeventstintenabled_desc', 'theme_boost_union', null, true);
        $setting = new admin_setting_configselect($name, $title, $description, THEME_BOOST_UNION_SETTING_SELECT_NO, $yesnooption);
        $setting->set_updatedcallback('theme_reset_all_caches');
        $tab->add($setting);

        // Create Recently accessed items block heading.
        $name = 'theme_boost_union/recentlyaccesseditemsheading';
        $title = get_string('recentlyaccesseditemsheading', 'theme_boost_union', null, true);
        $setting = new admin_setting_heading($name, $title, null);
        $tab->add($setting);

        // Setting: Tint activity icons in the recently accessed items block.
        $name = 'theme_boost_union/recentlyaccesseditemstintenabled';
        $title = get_string('recentlyaccesseditemstintenabled', 'theme_boost_union', null, true);
        $description = get_string('recentlyaccesseditemstintenabled_desc', 'theme_boost_union', null, true);
        $setting = new admin_setting_configselect($name, $title, $description, THEME_BOOST_UNION_SETTING_SELECT_NO, $yesnooption);
        $setting->set_updatedcallback('theme_reset_all_caches');
        $tab->add($setting);

        // Create Activities block heading.
        $name = 'theme_boost_union/activitiesheading';
        $title = get_string('activitiesheading', 'theme_boost_union', null, true);
        $setting = new admin_setting_heading($name, $title, null);
        $tab->add($setting);

        // Setting: Tint activity icons in the activities block.
        $name = 'theme_boost_union/activitiestintenabled';
        $title = get_string('activitiestintenabled', 'theme_boost_union', null, true);
        $description = get_string('activitiestintenabled_desc', 'theme_boost_union', null, true);
        $setting = new admin_setting_configselect($name, $title, $description, THEME_BOOST_UNION_SETTING_SELECT_NO, $yesnooption);
        $setting->set_updatedcallback('theme_reset_all_caches');
        $tab->add($setting);

        // Add tab to settings page.
        $page->add($tab);


        // Create course tab.
        $tab = new admin_settingpage('theme_boost_union_look_course',
                get_string('coursetab', 'theme_boost_union', null, true));

        // Create course header heading.
        $name = 'theme_boost_union/courseheaderheading';
        $title = get_string('courseheaderheading', 'theme_boost_union', null, true);
        $setting = new admin_setting_heading($name, $title, null);
        $tab->add($setting);

        // Setting: Display the course image in the course header.
        $name = 'theme_boost_union/courseheaderimageenabled';
        $title = get_string('courseheaderimageenabled', 'theme_boost_union', null, true);
        $description = get_string('courseheaderimageenabled_desc', 'theme_boost_union', null, true);
        $setting = new admin_setting_configselect($name, $title, $description, THEME_BOOST_UNION_SETTING_SELECT_NO, $yesnooption);
        $tab->add($setting);

        // Setting: Fallback course header image.
        $name = 'theme_boost_union/courseheaderimagefallback';
        $title = get_string('courseheaderimagefallback', 'theme_boost_union', null, true);
        $description = get_string('courseheaderimagefallback_desc', 'theme_boost_union', null, true);
        $setting = new admin_setting_configstoredfile($name, $title, $description, 'courseheaderimagefallback', 0,
                ['maxfiles' => 1, 'accepted_types' => 'web_image']);
        $tab->add($setting);
        $page->hide_if('theme_boost_union/courseheaderimagefallback', 'theme_boost_union/courseheaderimageenabled', 'neq',
                THEME_BOOST_UNION_SETTING_SELECT_YES);

        // Setting: Course header image layout.
        $name = 'theme_boost_union/courseheaderimagelayout';
        $title = get_string('courseheaderimagelayout', 'theme_boost_union', null, true);
        $description = get_string('courseheaderimagelayout_desc', 'theme_boost_union', null, true);
        $courseheaderimagelayoutoptions = [
                THEME_BOOST_UNION_SETTING_COURSEIMAGELAYOUT_STACKEDDARK =>
                        get_string('courseheaderimagelayoutstackeddark', 'theme_boost_union'),
                THEME_BOOST_UNION_SETTING_COURSEIMAGELAYOUT_STACKEDLIGHT =>
                        get_string('courseheaderimagelayoutstackedlight', 'theme_boost_union'),
                THEME_BOOST_UNION_SETTING_COURSEIMAGELAYOUT_HEADINGABOVE =>
                        get_string('courseheaderimagelayoutheadingabove', 'theme_boost_union'), ];
        $setting = new admin_setting_configselect($name, $title, $description,
                THEME_BOOST_UNION_SETTING_COURSEIMAGELAYOUT_HEADINGABOVE, $courseheaderimagelayoutoptions);
        $tab->add($setting);
        $page->hide_if('theme_boost_union/courseheaderimagelayout', 'theme_boost_union/courseheaderimageenabled', 'neq',
                THEME_BOOST_UNION_SETTING_SELECT_YES);

        // Setting: Course header image height.
        $name = 'theme_boost_union/courseheaderimageheight';
        $title = get_string('courseheaderimageheight', 'theme_boost_union', null, true);
        $description = get_string('courseheaderimageheight_desc', 'theme_boost_union', null, true);
        $courseheaderimageheightoptions = [
                THEME_BOOST_UNION_SETTING_HEIGHT_100PX => THEME_BOOST_UNION_SETTING_HEIGHT_100PX,
                THEME_BOOST_UNION_SETTING_HEIGHT_150PX => THEME_BOOST_UNION_SETTING_HEIGHT_150PX,
                THEME_BOOST_UNION_SETTING_HEIGHT_200PX => THEME_BOOST_UNION_SETTING_HEIGHT_200PX,
                THEME_BOOST_UNION_SETTING_HEIGHT_250PX => THEME_BOOST_UNION_SETTING_HEIGHT_250PX, ];
        $setting = new admin_setting_configselect($name, $title, $description, THEME_BOOST_UNION_SETTING_HEIGHT_150PX,
                $courseheaderimageheightoptions);
        $tab->add($setting);
        $page->hide_if('theme_boost_union/courseheaderimageheight', 'theme_boost_union/courseheaderimageenabled', 'neq',
                THEME_BOOST_UNION_SETTING_SELECT_YES);

        // Setting: Course header image position.
        $name = 'theme_boost_union/courseheaderimageposition';
        $title = get_string('courseheaderimageposition', 'theme_boost_union', null, true);
        $description = get_string('courseheaderimageposition_desc', 'theme_boost_union', null, true);
        $courseheaderimagepositionoptions = [
                THEME_BOOST_UNION_SETTING_IMAGEPOSITION_CENTER_CENTER =>
                        THEME_BOOST_UNION_SETTING_IMAGEPOSITION_CENTER_CENTER,
                THEME_BOOST_UNION_SETTING_IMAGEPOSITION_CENTER_TOP =>
                        THEME_BOOST_UNION_SETTING_IMAGEPOSITION_CENTER_TOP,
                THEME_BOOST_UNION_SETTING_IMAGEPOSITION_CENTER_BOTTOM =>
                        THEME_BOOST_UNION_SETTING_IMAGEPOSITION_CENTER_BOTTOM,
                THEME_BOOST_UNION_SETTING_IMAGEPOSITION_LEFT_TOP =>
                        THEME_BOOST_UNION_SETTING_IMAGEPOSITION_LEFT_TOP,
                THEME_BOOST_UNION_SETTING_IMAGEPOSITION_LEFT_CENTER =>
                        THEME_BOOST_UNION_SETTING_IMAGEPOSITION_LEFT_CENTER,
                THEME_BOOST_UNION_SETTING_IMAGEPOSITION_LEFT_BOTTOM =>
                        THEME_BOOST_UNION_SETTING_IMAGEPOSITION_LEFT_BOTTOM,
                THEME_BOOST_UNION_SETTING_IMAGEPOSITION_RIGHT_TOP =>
                        THEME_BOOST_UNION_SETTING_IMAGEPOSITION_RIGHT_TOP,
                THEME_BOOST_UNION_SETTING_IMAGEPOSITION_RIGHT_CENTER =>
                        THEME_BOOST_UNION_SETTING_IMAGEPOSITION_RIGHT_CENTER,
                THEME_BOOST_UNION_SETTING_IMAGEPOSITION_RIGHT_BOTTOM =>
                        THEME_BOOST_UNION_SETTING_IMAGEPOSITION_RIGHT_BOTTOM, ];
        $setting = new admin_setting_configselect($name, $title, $description,
                THEME_BOOST_UNION_SETTING_IMAGEPOSITION_CENTER_CENTER, $courseheaderimagepositionoptions);
        $tab->add($setting);
        $page->hide_if('theme_boost_union/courseheaderimageposition', 'theme_boost_union/courseheaderimageenabled', 'neq',
                THEME_BOOST_UNION_SETTING_SELECT_YES);

        // Create course index heading.
        $name = 'theme_boost_union/courseindexheading';
        $title = get_string('courseindexheading', 'theme_boost_union', null, true);
        $setting = new admin_setting_heading($name, $title, null);
        $tab->add($setting);

        // Setting: Display activity type icons in course index.
        $name = 'theme_boost_union/courseindexmodiconenabled';
        $title = get_string('courseindexmodiconenabled', 'theme_boost_union', null, true);
        $description = get_string('courseindexmodiconenabled_desc', 'theme_boost_union', null, true);
        $setting = new admin_setting_configselect($name, $title, $description, THEME_BOOST_UNION_SETTING_SELECT_NO, $yesnooption);
        $tab->add($setting);

        // Setting:  Position of activity completion indication.
        $name = 'theme_boost_union/courseindexcompletioninfoposition';
        $title = get_string('courseindexcompletioninfoposition', 'theme_boost_union', null, true);
        $description = get_string('courseindexcompletioninfoposition_desc', 'theme_boost_union', null, true);
        $courseindexcompletioninfopositionoptions = [
                THEME_BOOST_UNION_SETTING_COMPLETIONINFOPOSITION_ENDOFLINE =>
                        get_string('courseindexcompletioninfopositionendofline', 'theme_boost_union'),
                THEME_BOOST_UNION_SETTING_COMPLETIONINFOPOSITION_STARTOFLINE =>
                        get_string('courseindexcompletioninfopositionstartofline', 'theme_boost_union'),
                THEME_BOOST_UNION_SETTING_COMPLETIONINFOPOSITION_ICONCOLOR =>
                        get_string('courseindexcompletioninfopositioniconcolor', 'theme_boost_union'), ];
        $setting = new admin_setting_configselect($name, $title, $description,
                THEME_BOOST_UNION_SETTING_COMPLETIONINFOPOSITION_ENDOFLINE, $courseindexcompletioninfopositionoptions);
        $tab->add($setting);
        $page->hide_if('theme_boost_union/courseindexcompletioninfoposition', 'theme_boost_union/courseindexmodiconenabled', 'neq',
                THEME_BOOST_UNION_SETTING_SELECT_YES);

        // Add tab to settings page.
        $page->add($tab);


        // Create E_Mail branding tab.
        $tab = new admin_settingpage('theme_boost_union_look_emailbranding',
                get_string('emailbrandingtab', 'theme_boost_union', null, true));

        // Create E_Mail branding introduction heading.
        $name = 'theme_boost_union/emailbrandingintroheading';
        $title = get_string('emailbrandingintroheading', 'theme_boost_union', null, true);
        $setting = new admin_setting_heading($name, $title, null);
        $tab->add($setting);

        // Create E-Mail branding introduction note.
        $name = 'theme_boost_union/emailbrandingintronote';
        $title = '';
        $description = '<div class="alert alert-info" role="alert">'.
                get_string('emailbrandingintronote', 'theme_boost_union', null, true).'</div>';
        $setting = new admin_setting_description($name, $title, $description);
        $tab->add($setting);

        // Create E-Mail branding instruction.
        $name = 'theme_boost_union/emailbrandinginstruction';
        $title = '';
        $description = '<h4>'.get_string('emailbrandinginstruction', 'theme_boost_union', null, true).'</h4>';
        $description .= '<p>'.get_string('emailbrandinginstruction0', 'theme_boost_union', null, true).'</p>';
        $emailbrandinginstructionli1url = new core\url('/admin/tool/customlang/index.php', ['lng' => $CFG->lang]);
        $description .= '<ul><li>'.get_string('emailbrandinginstructionli1', 'theme_boost_union',
                ['url' => $emailbrandinginstructionli1url->out(), 'lang' => $CFG->lang], true).'</li>';
        $description .= '<li>'.get_string('emailbrandinginstructionli2', 'theme_boost_union', null, true).'</li>';
        $description .= '<ul><li>'.get_string('emailbrandinginstructionli2li1', 'theme_boost_union', null, true).'</li>';
        $description .= '<li>'.get_string('emailbrandinginstructionli2li2', 'theme_boost_union', null, true).'</li>';
        $description .= '<li>'.get_string('emailbrandinginstructionli2li3', 'theme_boost_union', null, true).'</li>';
        $description .= '<li>'.get_string('emailbrandinginstructionli2li4', 'theme_boost_union', null, true).'</li></ul>';
        $description .= '<li>'.get_string('emailbrandinginstructionli3', 'theme_boost_union', null, true).'</li>';
        $description .= '<li>'.get_string('emailbrandinginstructionli4', 'theme_boost_union', null, true).'</li></ul>';
        $description .= '<h4>'.get_string('emailbrandingpitfalls', 'theme_boost_union', null, true).'</h4>';
        $description .= '<p>'.get_string('emailbrandingpitfalls0', 'theme_boost_union', null, true).'</p>';
        $description .= '<ul><li>'.get_string('emailbrandingpitfallsli1', 'theme_boost_union', null, true).'</li>';
        $description .= '<li>'.get_string('emailbrandingpitfallsli2', 'theme_boost_union', null, true).'</li>';
        $description .= '<li>'.get_string('emailbrandingpitfallsli3', 'theme_boost_union', null, true).'</li>';
        $description .= '<li>'.get_string('emailbrandingpitfallsli4', 'theme_boost_union', null, true).'</li>';
        $description .= '<li>'.get_string('emailbrandingpitfallsli5', 'theme_boost_union', null, true).'</li>';
        $description .= '<li>'.get_string('emailbrandingpitfallsli6', 'theme_boost_union', null, true).'</li></ul>';
        $setting = new admin_setting_description($name, $title, $description);
        $tab->add($setting);

        // Create HTML E-Mails heading.
        $name = 'theme_boost_union/emailbrandinghtmlheading';
        $title = get_string('emailbrandinghtmlheading', 'theme_boost_union', null, true);
        $setting = new admin_setting_heading($name, $title, null);
        $tab->add($setting);

        // Get HTML E-Mail preview.
        $htmlpreview = theme_boost_union_get_emailbrandinghtmlpreview();

        // If the HTML E-Mails are customized.
        if ($htmlpreview != null) {
            // Create HTML E-Mail intro.
            $name = 'theme_boost_union/emailbrandinghtmlintro';
            $title = '';
            $description = '<div class="alert alert-info" role="alert">'.
                    get_string('emailbrandinghtmlintro', 'theme_boost_union', null, true).'</div>';
            $setting = new admin_setting_description($name, $title, $description);
            $tab->add($setting);

            // Create HTML E-Mail preview.
            $name = 'theme_boost_union/emailbrandinghtmlpreview';
            $title = '';
            $description = $htmlpreview;
            $setting = new admin_setting_description($name, $title, $description);
            $tab->add($setting);

            // Otherwise.
        } else {
            // Create HTML E-Mail intro.
            $name = 'theme_boost_union/emailbrandinghtmlnopreview';
            $title = '';
            $description = '<div class="alert alert-info" role="alert">'.
                    get_string('emailbrandinghtmlnopreview', 'theme_boost_union', null, true).'</div>';
            $setting = new admin_setting_description($name, $title, $description);
            $tab->add($setting);
        }

        // Create Plaintext E-Mails heading.
        $name = 'theme_boost_union/emailbrandingtextheading';
        $title = get_string('emailbrandingtextheading', 'theme_boost_union', null, true);
        $setting = new admin_setting_heading($name, $title, null);
        $tab->add($setting);

        // Get Plaintext E-Mail preview.
        $textpreview = theme_boost_union_get_emailbrandingtextpreview();

        // If the Plaintext E-Mails are customized.
        if ($textpreview != null) {
            // Create Plaintext E-Mail intro.
            $name = 'theme_boost_union/emailbrandingtextintro';
            $title = '';
            $description = '<div class="alert alert-info" role="alert">'.
                    get_string('emailbrandingtextintro', 'theme_boost_union', null, true).'</div>';
            $setting = new admin_setting_description($name, $title, $description);
            $tab->add($setting);

            // Create Plaintext E-Mail preview.
            $name = 'theme_boost_union/emailbrandingtextpreview';
            $title = '';
            $description = $textpreview;
            $setting = new admin_setting_description($name, $title, $description);
            $tab->add($setting);

            // Otherwise.
        } else {
            // Create Plaintext E-Mail intro.
            $name = 'theme_boost_union/emailbrandingtextnopreview';
            $title = '';
            $description = '<div class="alert alert-info" role="alert">'.
                    get_string('emailbrandingtextnopreview', 'theme_boost_union', null, true).'</div>';
            $setting = new admin_setting_description($name, $title, $description);
            $tab->add($setting);
        }

        // Add tab to settings page.
        $page->add($tab);


        // Create resources tab.
        $tab = new admin_settingpage('theme_boost_union_look_resources',
                get_string('resourcestab', 'theme_boost_union', null, true));

        // Create additional resources heading.
        $name = 'theme_boost_union/additionalresourcesheading';
        $title = get_string('additionalresourcesheading', 'theme_boost_union', null, true);
        $setting = new admin_setting_heading($name, $title, null);
        $tab->add($setting);

        // Setting: Additional resources.
        $name = 'theme_boost_union/additionalresources';
        $title = get_string('additionalresourcessetting', 'theme_boost_union', null, true);
        $description = get_string('additionalresourcessetting_desc', 'theme_boost_union', null, true);
        $setting = new admin_setting_configstoredfile($name, $title, $description, 'additionalresources', 0,
                ['maxfiles' => -1]);
        $tab->add($setting);

        // Information: Additional resources list.
        // If there is at least one file uploaded.
        if (!empty(get_config('theme_boost_union', 'additionalresources'))) {
            // Prepare the widget.
            $name = 'theme_boost_union/additionalresourceslist';
            $title = get_string('additionalresourceslistsetting', 'theme_boost_union', null, true);
            $description = get_string('additionalresourceslistsetting_desc', 'theme_boost_union', null, true).'<br /><br />'.
                    get_string('resourcescachecontrolnote', 'theme_boost_union', null, true);

            // Append the file list to the description.
            $templatecontext = ['files' => theme_boost_union_get_additionalresources_templatecontext()];
            $description .= $OUTPUT->render_from_template('theme_boost_union/settings-additionalresources-filelist',
                    $templatecontext);

            // Finish the widget.
            $setting = new admin_setting_description($name, $title, $description);
            $tab->add($setting);

        }

        // Create custom fonts heading.
        $name = 'theme_boost_union/customfontsheading';
        $title = get_string('customfontsheading', 'theme_boost_union', null, true);
        $setting = new admin_setting_heading($name, $title, null);
        $tab->add($setting);

        // Register the webfonts file types for filtering the uploads in the subsequent admin settings.
        // This function call may return false. In this case, the filetypes were not registered and we
        // can't restrict the filetypes in the subsequent admin settings unfortunately.
        $registerfontsresult = theme_boost_union_register_webfonts_filetypes();

        // Setting: Custom fonts.
        $name = 'theme_boost_union/customfonts';
        $title = get_string('customfontssetting', 'theme_boost_union', null, true);
        $description = get_string('customfontssetting_desc', 'theme_boost_union', null, true);
        if ($registerfontsresult == true) {
            $setting = new admin_setting_configstoredfile($name, $title, $description, 'customfonts', 0,
                    ['maxfiles' => -1, 'accepted_types' => theme_boost_union_get_webfonts_extensions()]);
        } else {
            $setting = new admin_setting_configstoredfile($name, $title, $description, 'customfonts', 0,
                    ['maxfiles' => -1]);
        }
        $tab->add($setting);

        // Information: Custom fonts list.
        // If there is at least one file uploaded.
        if (!empty(get_config('theme_boost_union', 'customfonts'))) {
            // Prepare the widget.
            $name = 'theme_boost_union/customfontslist';
            $title = get_string('customfontslistsetting', 'theme_boost_union', null, true);
            $description = get_string('customfontslistsetting_desc', 'theme_boost_union', null, true);

            // Append the file list to the description.
            $templatecontext = ['files' => theme_boost_union_get_customfonts_templatecontext()];
            $description .= $OUTPUT->render_from_template('theme_boost_union/settings-customfonts-filelist', $templatecontext);

            // Finish the widget.
            $setting = new admin_setting_description($name, $title, $description);
            $tab->add($setting);

        }

        // Add tab to settings page.
        $page->add($tab);


        // Create H5P tab.
        $tab = new admin_settingpage('theme_boost_union_look_h5p',
                get_string('h5ptab', 'theme_boost_union', null, true));

        // Create Raw CSS for H5P heading.
        $name = 'theme_boost_union/cssh5pheading';
        $title = get_string('cssh5pheading', 'theme_boost_union', null, true);
        $setting = new admin_setting_heading($name, $title, null);
        $tab->add($setting);

        // Setting: Raw CSS for H5P.
        $name = 'theme_boost_union/cssh5p';
        $title = get_string('cssh5psetting', 'theme_boost_union', null, true);
        $description = get_string('cssh5psetting_desc', 'theme_boost_union', null, true);
        $default = '';
        $setting = new admin_setting_scsscode($name, $title, $description, $default, PARAM_RAW);
        $setting->set_updatedcallback('theme_reset_all_caches');
        $tab->add($setting);

        // Create content bank width heading.
        $name = 'theme_boost_union/contentwidthheading';
        $title = get_string('contentwidthheading', 'theme_boost_union', null, true);
        $setting = new admin_setting_heading($name, $title, null);
        $tab->add($setting);

        // Setting: H5P content bank max width.
        $name = 'theme_boost_union/h5pcontentmaxwidth';
        $title = get_string('h5pcontentmaxwidthsetting', 'theme_boost_union', null, true);
        $description = get_string('h5pcontentmaxwidthsetting_desc', 'theme_boost_union', null, true);
        $default = '960px';
        $setting = new admin_setting_configtext($name, $title, $description, $default, $widthregex, 6);
        $setting->set_updatedcallback('theme_reset_all_caches');
        $tab->add($setting);

        // Add tab to settings page.
        $page->add($tab);


        // Create mobile tab.
        $tab = new admin_settingpage('theme_boost_union_look_mobile',
                get_string('mobiletab', 'theme_boost_union', null, true));

        // Create Mobile app heading.
        $name = 'theme_boost_union/mobileappheading';
        $title = get_string('mobileappheading', 'theme_boost_union', null, true);
        $setting = new admin_setting_heading($name, $title, null);
        $tab->add($setting);

        // Setting: Additional CSS for Mobile app.
        $name = 'theme_boost_union/mobilescss';
        $title = get_string('mobilecss', 'theme_boost_union', null, true);
        $description = get_string('mobilecss_desc', 'theme_boost_union', null, true);
        $mobilecssurl = new core\url('/admin/settings.php', ['section' => 'mobileappearance']);
        // If another Mobile App CSS URL is set already (in the $CFG->mobilecssurl setting), we add a warning to the description.
        if (isset($CFG->mobilecssurl) && !empty($CFG->mobilecssurl) &&
                strpos($CFG->mobilecssurl, '/boost_union/mobile/styles.php') == false) {
            $mobilescssnotification = new \core\output\notification(
                    get_string('mobilecss_overwrite', 'theme_boost_union',
                            ['url' => $mobilecssurl->out(), 'value' => $CFG->mobilecssurl]).' '.
                    get_string('mobilecss_donotchange', 'theme_boost_union'),
                    \core\output\notification::NOTIFY_WARNING);
            $mobilescssnotification->set_show_closebutton(false);
            $description .= $OUTPUT->render($mobilescssnotification);

            // Otherwise, we just add a note to the description.
        } else {
            $mobilescssnotification = new \core\output\notification(
                    get_string('mobilecss_set', 'theme_boost_union',
                            ['url' => $mobilecssurl->out()]).' '.
                    get_string('mobilecss_donotchange', 'theme_boost_union'),
                    \core\output\notification::NOTIFY_INFO);
            $mobilescssnotification->set_show_closebutton(false);
            $description .= $OUTPUT->render($mobilescssnotification);
        }
        // Using admin_setting_scsscode is not 100% right here as this setting does not support SCSS.
        // However, is shouldn't harm if the CSS code is parsed by the setting.
        $setting = new admin_setting_scsscode($name, $title, $description, '', PARAM_RAW);
        $setting->set_updatedcallback('theme_boost_union_set_mobilecss_url');
        $tab->add($setting);

        // Create Mobile appearance heading.
        $name = 'theme_boost_union/mobileappearanceheading';
        $title = get_string('mobileappearanceheading', 'theme_boost_union', null, true);
        $setting = new admin_setting_heading($name, $title, null);
        $tab->add($setting);

        // Setting: Touch icon files for iOS.
        $name = 'theme_boost_union/touchiconfilesios';
        $title = get_string('touchiconfilesios', 'theme_boost_union', null, true);
        $touchiconsios = theme_boost_union_get_touchicons_for_ios();
        $description = get_string('touchiconfilesios_desc', 'theme_boost_union', null, true).'<br />';
        $description .= get_string('touchiconfilesios_recommended', 'theme_boost_union', null, true).' ';
        $description .= $touchiconsios['filenameprefix'].
            '['.
            implode(' | ', $touchiconsios['sizes']['recommended']).
            ']-.['.
            implode(' | ', $touchiconsios['filenamesuffixes']).
            ']';
        $description .= '<br />';
        $description .= get_string('touchiconfilesios_optional', 'theme_boost_union', null, true).' ';
        $description .= $touchiconsios['filenameprefix'].
            '['.
            implode(' | ', $touchiconsios['sizes']['optional']).
            ']-.['.
            implode(' | ', $touchiconsios['filenamesuffixes']).
            ']';
        $description .= '<br />';
        $description .= get_string('touchiconfilesios_example', 'theme_boost_union', null, true);
        $description .= '<br />';
        $description .= get_string('touchiconfilesios_note', 'theme_boost_union', null, true);
        // Use our enhanced implementation of admin_setting_configstoredfile to circumvent MDL-59082.
        // This can be changed back to admin_setting_configstoredfile as soon as MDL-59082 is fixed.
        $setting = new admin_setting_configstoredfilealwayscallback($name, $title, $description, 'touchiconsios', 0,
                ['maxfiles' => -1, 'subdirs' => 0, 'accepted_types' => ['.jpg', '.png']]);
        $setting->set_updatedcallback('theme_boost_union_touchicons_for_ios_checkin');
        $tab->add($setting);

        // Information: Touch icon files for iOS list.
        // If there is at least one file uploaded.
        if (!empty(get_config('theme_boost_union', 'touchiconfilesios'))) {
            // Prepare the widget.
            $name = 'theme_boost_union/touchiconfilesioslist';
            $title = get_string('touchiconfilesioslist', 'theme_boost_union', null, true);
            $description = get_string('touchiconfilesioslist_desc', 'theme_boost_union', null, true);

            // Append the icon list to the description.
            $templatecontext = ['files' => theme_boost_union_get_touchicons_for_ios_templatecontext()];
            $description .= $OUTPUT->render_from_template('theme_boost_union/settings-touchiconsios-filelist', $templatecontext);

            // Finish the widget.
            $setting = new admin_setting_description($name, $title, $description);
            $tab->add($setting);
        }

        // Add tab to settings page.
        $page->add($tab);

        // Add settings page to the admin settings category.
        $ADMIN->add('theme_boost_union', $page);


        // Create Feel settings page with tabs
        // (and allow users with the theme/boost_union:configure capability to access it).
        $page = new theme_boost_admin_settingspage_tabs('theme_boost_union_feel',
                get_string('configtitlefeel', 'theme_boost_union', null, true),
                'theme/boost_union:configure');


        // Create navigation tab.
        $tab = new admin_settingpage('theme_boost_union_feel_navigation',
                get_string('navigationtab', 'theme_boost_union', null, true));

        // Create primary navigation heading.
        $name = 'theme_boost_union/primarynavigationheading';
        $title = get_string('primarynavigationheading', 'theme_boost_union', null, true);
        $setting = new admin_setting_heading($name, $title, null);
        $tab->add($setting);

        // Prepare hide nodes options.
        $hidenodesoptions = [
                THEME_BOOST_UNION_SETTING_HIDENODESPRIMARYNAVIGATION_HOME => get_string('home'),
                THEME_BOOST_UNION_SETTING_HIDENODESPRIMARYNAVIGATION_MYHOME => get_string('myhome'),
                THEME_BOOST_UNION_SETTING_HIDENODESPRIMARYNAVIGATION_MYCOURSES => get_string('mycourses'),
                THEME_BOOST_UNION_SETTING_HIDENODESPRIMARYNAVIGATION_SITEADMIN => get_string('administrationsite'),
        ];

        // Setting: Hide nodes in primary navigation.
        $name = 'theme_boost_union/hidenodesprimarynavigation';
        $title = get_string('hidenodesprimarynavigationsetting', 'theme_boost_union', null, true);
        $smartmenuurl = new core\url('/theme/boost_union/smartmenus/menus.php');
        $description = get_string('hidenodesprimarynavigationsetting_desc', 'theme_boost_union',
                ['url' => $smartmenuurl], true);
        $setting = new admin_setting_configmulticheckbox($name, $title, $description, [], $hidenodesoptions);
        $setting->set_updatedcallback('theme_reset_all_caches');
        $tab->add($setting);

        // Setting: Alternative logo link URL.
        $name = 'theme_boost_union/alternativelogolinkurl';
        $title = get_string('alternativelogolinkurlsetting', 'theme_boost_union', null, true);
        $description = get_string('alternativelogolinkurlsetting_desc', 'theme_boost_union', null, true);
        $setting = new admin_setting_configtext($name, $title, $description, '', PARAM_URL);
        $tab->add($setting);

        // Create user menu heading.
        $name = 'theme_boost_union/usermenuheading';
        $title = get_string('usermenuheading', 'theme_boost_union', null, true);
        $setting = new admin_setting_heading($name, $title, null);
        $tab->add($setting);

        // Setting: Show full name in the user menu.
        $name = 'theme_boost_union/showfullnameinusermenu';
        $title = get_string('showfullnameinusermenussetting', 'theme_boost_union', null, true);
        $description = get_string('showfullnameinusermenussetting_desc', 'theme_boost_union', null, true);
        $setting = new admin_setting_configselect($name, $title, $description, THEME_BOOST_UNION_SETTING_SELECT_NO, $yesnooption);
        $tab->add($setting);

        // Setting: Add preferred language link to language menu.
        $name = 'theme_boost_union/addpreferredlang';
        $title = get_string('addpreferredlangsetting', 'theme_boost_union', null, true);
        $langmenuurl = new core\url('/admin/search.php', ['query' => 'langmenu']);
        $langtoolurl = new core\url('/admin/tool/langimport/index.php');
        $langlisturl = new core\url('/admin/search.php', ['query' => 'langlist']);
        $description = get_string('addpreferredlangsetting_desc',
                'theme_boost_union',
                ['url1' => $langmenuurl, 'url2' => $langtoolurl, 'url3' => $langlisturl],
                true);
        $setting = new admin_setting_configselect($name, $title, $description, THEME_BOOST_UNION_SETTING_SELECT_NO, $yesnooption);
        $tab->add($setting);

        // Create navbar heading.
        $name = 'theme_boost_union/navbarheading';
        $title = get_string('navbarheading', 'theme_boost_union', null, true);
        $setting = new admin_setting_heading($name, $title, null);
        $tab->add($setting);

        // Setting: Show starred courses popover in the navbar.
        $name = 'theme_boost_union/shownavbarstarredcourses';
        $title = get_string('shownavbarstarredcoursessetting', 'theme_boost_union', null, true);
        $description = get_string('shownavbarstarredcoursessetting_desc', 'theme_boost_union', null, true);
        $setting = new admin_setting_configselect($name, $title, $description, THEME_BOOST_UNION_SETTING_SELECT_NO, $yesnooption);
        $setting->set_updatedcallback('theme_reset_all_caches');
        $tab->add($setting);

        // Create breadcrumbs heading.
        $name = 'theme_boost_union/breadcrumbsheading';
        $title = get_string('breadcrumbsheading', 'theme_boost_union', null, true);
        $setting = new admin_setting_heading($name, $title, null);
        $tab->add($setting);

        // Setting: Display the category breadcrumb in the course header.
        $categorybreadcrumbsoptions = [
            // Don't use string lazy loading (= false) because the string will be directly used and would produce a
            // PHP warning otherwise.
            THEME_BOOST_UNION_SETTING_SELECT_YES => get_string('yes'),
            THEME_BOOST_UNION_SETTING_SELECT_NO => get_string('no'),
        ];
        $name = 'theme_boost_union/categorybreadcrumbs';
        $title = get_string('categorybreadcrumbs', 'theme_boost_union', null, true);
        $description = get_string('categorybreadcrumbs_desc', 'theme_boost_union', null, true);
        $setting = new admin_setting_configselect($name, $title, $description,
                THEME_BOOST_UNION_SETTING_SELECT_NO, $categorybreadcrumbsoptions);
        $tab->add($setting);

        // Create navigation heading.
        $name = 'theme_boost_union/navigationheading';
        $title = get_string('navigationheading', 'theme_boost_union', null, true);
        $setting = new admin_setting_heading($name, $title, null);
        $tab->add($setting);

        // Setting: back to top button.
        $name = 'theme_boost_union/backtotopbutton';
        $title = get_string('backtotopbuttonsetting', 'theme_boost_union', null, true);
        $description = get_string('backtotopbuttonsetting_desc', 'theme_boost_union', null, true);
        $setting = new admin_setting_configselect($name, $title, $description, THEME_BOOST_UNION_SETTING_SELECT_NO, $yesnooption);
        $setting->set_updatedcallback('theme_reset_all_caches');
        $tab->add($setting);

        // Setting: scroll-spy.
        $name = 'theme_boost_union/scrollspy';
        $title = get_string('scrollspysetting', 'theme_boost_union', null, true);
        $description = get_string('scrollspysetting_desc', 'theme_boost_union', null, true);
        $setting = new admin_setting_configselect($name, $title, $description, THEME_BOOST_UNION_SETTING_SELECT_NO, $yesnooption);
        $setting->set_updatedcallback('theme_reset_all_caches');
        $tab->add($setting);

        // Setting: Activity & section navigation.
        $name = 'theme_boost_union/activitynavigation';
        $title = get_string('activitynavigationsetting', 'theme_boost_union', null, true);
        $description = get_string('activitynavigationsetting_desc', 'theme_boost_union', null, true);
        $setting = new admin_setting_configselect($name, $title, $description, THEME_BOOST_UNION_SETTING_SELECT_NO, $yesnooption);
        $setting->set_updatedcallback('theme_reset_all_caches');
        $tab->add($setting);

        // Add tab to settings page.
        $page->add($tab);


        // Create blocks tab.
        $tab = new admin_settingpage('theme_boost_union_feel_blocks', get_string('blockstab', 'theme_boost_union', null, true));

        // Create blocks general heading.
        $name = 'theme_boost_union/blocksgeneralheading';
        $title = get_string('blocksgeneralheading', 'theme_boost_union', null, true);
        $setting = new admin_setting_heading($name, $title, null);
        $tab->add($setting);

        // Replicate the Unaddable blocks setting from theme_boost.
        $name = 'theme_boost_union/unaddableblocks';
        $title = get_string('unaddableblocks', 'theme_boost', null, true);
        $description = get_string('unaddableblocks_desc', 'theme_boost', null, true);
        $default = 'navigation,settings,course_list,section_links';
        $setting = new admin_setting_configtext($name, $title, $description, $default, PARAM_TEXT);
        $tab->add($setting);

        // Create block regions heading.
        $name = 'theme_boost_union/blockregionsheading';
        $title = get_string('blockregionsheading', 'theme_boost_union', null, true);
        $description = get_string('blockregionsheading_desc', 'theme_boost_union', null, true);
        $setting = new admin_setting_heading($name, $title, $description);
        $tab->add($setting);

        // Add experimental warning.
        $name = 'theme_boost_union/blockregionsheadingexperimental';
        $notification = new \core\output\notification(get_string('blockregionsheading_experimental', 'theme_boost_union'),
                \core\output\notification::NOTIFY_WARNING);
        $notification->set_show_closebutton(false);
        $description = $OUTPUT->render($notification);
        $setting = new admin_setting_heading($name, '', $description);
        $tab->add($setting);

        // Settings: Additional block regions for 'x' layout.
        // List of region strings.
        $regionstr = (array) get_strings([
            'region-outside-top',
            'region-outside-left',
            'region-outside-right',
            'region-outside-bottom',
            'region-content-upper',
            'region-content-lower',
            'region-header',
            'region-footer-left',
            'region-footer-right',
            'region-footer-center',
            'region-offcanvas-left',
            'region-offcanvas-right',
            'region-offcanvas-center',
        ], 'theme_boost_union');
        // List of all available regions.
        $allavailableregions = [
            'outside-top' => $regionstr['region-outside-top'],
            'outside-left' => $regionstr['region-outside-left'],
            'outside-right' => $regionstr['region-outside-right'],
            'outside-bottom' => $regionstr['region-outside-bottom'],
            'footer-left' => $regionstr['region-footer-left'],
            'footer-right' => $regionstr['region-footer-right'],
            'footer-center' => $regionstr['region-footer-center'],
            'offcanvas-left' => $regionstr['region-offcanvas-left'],
            'offcanvas-right' => $regionstr['region-offcanvas-right'],
            'offcanvas-center' => $regionstr['region-offcanvas-center'],
            'content-upper' => $regionstr['region-content-upper'],
            'content-lower' => $regionstr['region-content-lower'],
            'header' => $regionstr['region-header'],
        ];
        // Partial list of regions (used on some layouts).
        $partialregions = [
            'outside-top' => $regionstr['region-outside-top'],
            'outside-bottom' => $regionstr['region-outside-bottom'],
            'footer-left' => $regionstr['region-footer-left'],
            'footer-right' => $regionstr['region-footer-right'],
            'footer-center' => $regionstr['region-footer-center'],
            'offcanvas-left' => $regionstr['region-offcanvas-left'],
            'offcanvas-right' => $regionstr['region-offcanvas-right'],
            'offcanvas-center' => $regionstr['region-offcanvas-center'],
        ];
        // Build list of page layouts and map the regions to each page layout.
        $pagelayouts = [
            'standard' => $partialregions,
            'admin' => $partialregions,
            'coursecategory' => $allavailableregions,
            'incourse' => $allavailableregions,
            'mypublic' => $partialregions,
            'report' => $partialregions,
            'course' => $allavailableregions,
            'frontpage' => $allavailableregions,
        ];
        // For the mydashboard layout, remove the content-* layouts as there are already block regions.
        $pagelayouts['mydashboard'] = array_filter($allavailableregions, function($key) {
            return ($key != 'content-upper' && $key != 'content-lower') ? true : false;
        }, ARRAY_FILTER_USE_KEY);
        // Create admin setting for each page layout.
        foreach ($pagelayouts as $layout => $regions) {
            $name = 'theme_boost_union/blockregionsfor'.$layout;
            $title = get_string('blockregionsforlayout', 'theme_boost_union', $layout, true);
            $description = get_string('blockregionsforlayout_desc', 'theme_boost_union', $layout, true);
            $setting = new admin_setting_configmulticheckbox($name, $title, $description, [], $regions);
            $tab->add($setting);
        }

        // Create outside regions heading.
        $name = 'theme_boost_union/outsideregionsheading';
        $title = get_string('outsideregionsheading', 'theme_boost_union', null, true);
        $description = get_string('outsideregionsheading_desc', 'theme_boost_union', null, true);
        $setting = new admin_setting_heading($name, $title, $description);
        $tab->add($setting);

        // Setting: Block region width for Outside (left) region.
        $name = 'theme_boost_union/blockregionoutsideleftwidth';
        $title = get_string('blockregionoutsideleftwidth', 'theme_boost_union', null, true);
        $description = get_string('blockregionoutsideleftwidth_desc', 'theme_boost_union', null, true);
        $default = '300px';
        $setting = new admin_setting_configtext($name, $title, $description, $default);
        $setting->set_updatedcallback('theme_reset_all_caches');
        $tab->add($setting);

        // Setting: Block region width for Outside (right) region.
        $name = 'theme_boost_union/blockregionoutsiderightwidth';
        $title = get_string('blockregionoutsiderightwidth', 'theme_boost_union', null, true);
        $description = get_string('blockregionoutsiderightwidth_desc', 'theme_boost_union', null, true);
        $default = '300px';
        $setting = new admin_setting_configtext($name, $title, $description, $default);
        $setting->set_updatedcallback('theme_reset_all_caches');
        $tab->add($setting);

        // Setting: Block region width for Outside (top) region.
        $outsideregionswidthoptions = [
            // Don't use string lazy loading (= false) because the string will be directly used and would produce a
            // PHP warning otherwise.
                THEME_BOOST_UNION_SETTING_OUTSIDEREGIONSWITH_FULLWIDTH =>
                        get_string('outsideregionswidthfullwidth', 'theme_boost_union', null, false),
                THEME_BOOST_UNION_SETTING_OUTSIDEREGIONSWITH_COURSECONTENTWIDTH =>
                        get_string('outsideregionswidthcoursecontentwidth', 'theme_boost_union', null, false),
                THEME_BOOST_UNION_SETTING_OUTSIDEREGIONSWITH_HEROWIDTH =>
                        get_string('outsideregionswidthherowidth', 'theme_boost_union', null, false), ];
        $name = 'theme_boost_union/blockregionoutsidetopwidth';
        $title = get_string('blockregionoutsidetopwidth', 'theme_boost_union', null, true);
        $description = get_string('blockregionoutsidetopwidth_desc', 'theme_boost_union', null, true);
        $setting = new admin_setting_configselect($name, $title, $description,
                THEME_BOOST_UNION_SETTING_OUTSIDEREGIONSWITH_FULLWIDTH, $outsideregionswidthoptions);
        $tab->add($setting);

        // Setting: Block region width for Outside (bottom) region.
        $name = 'theme_boost_union/blockregionoutsidebottomwidth';
        $title = get_string('blockregionoutsidebottomwidth', 'theme_boost_union', null, true);
        $description = get_string('blockregionoutsidebottomwidth_desc', 'theme_boost_union', null, true);
        $setting = new admin_setting_configselect($name, $title, $description,
                THEME_BOOST_UNION_SETTING_OUTSIDEREGIONSWITH_FULLWIDTH, $outsideregionswidthoptions);
        $tab->add($setting);

        // Setting: Block region width for Footer region.
        $name = 'theme_boost_union/blockregionfooterwidth';
        $title = get_string('blockregionfooterwidth', 'theme_boost_union', null, true);
        $description = get_string('blockregionfooterwidth_desc', 'theme_boost_union', null, true);
        $setting = new admin_setting_configselect($name, $title, $description,
                THEME_BOOST_UNION_SETTING_OUTSIDEREGIONSWITH_FULLWIDTH, $outsideregionswidthoptions);
        $tab->add($setting);

        // Setting: Outside regions horizontal placement.
        $outsideregionsplacementoptions = [
            // Don't use string lazy loading (= false) because the string will be directly used and would produce a
            // PHP warning otherwise.
                THEME_BOOST_UNION_SETTING_OUTSIDEREGIONSPLACEMENT_NEXTMAINCONTENT =>
                        get_string('outsideregionsplacementnextmaincontent', 'theme_boost_union', null, false),
                THEME_BOOST_UNION_SETTING_OUTSIDEREGIONSPLACEMENT_NEARWINDOW =>
                        get_string('outsideregionsplacementnearwindowedges', 'theme_boost_union', null, false), ];
        $name = 'theme_boost_union/outsideregionsplacement';
        $title = get_string('outsideregionsplacement', 'theme_boost_union', null, true);
        $description = get_string('outsideregionsplacement_desc', 'theme_boost_union', null, true);
        $setting = new admin_setting_configselect($name, $title, $description,
                THEME_BOOST_UNION_SETTING_OUTSIDEREGIONSPLACEMENT_NEXTMAINCONTENT, $outsideregionsplacementoptions);
        $tab->add($setting);

        // Create site home right-hand blocks drawer behaviour heading.
        $name = 'theme_boost_union/sitehomerighthandblockdrawerbehaviour';
        $title = get_string('sitehomerighthandblockdrawerbehaviour', 'theme_boost_union', null, true);
        $setting = new admin_setting_heading($name, $title, null);
        $tab->add($setting);

        // Setting: Show right-hand block drawer of site home on visit.
        $name = 'theme_boost_union/showsitehomerighthandblockdraweronvisit';
        $title = get_string('showsitehomerighthandblockdraweronvisitsetting', 'theme_boost_union', null, true);
        $description = get_string('showsitehomerighthandblockdraweronvisitsetting_desc', 'theme_boost_union', null, true);
        $setting = new admin_setting_configselect($name, $title, $description, THEME_BOOST_UNION_SETTING_SELECT_NO, $yesnooption);
        $tab->add($setting);

        // Setting: Show right-hand block drawer of site home on first login.
        $name = 'theme_boost_union/showsitehomerighthandblockdraweronfirstlogin';
        $title = get_string('showsitehomerighthandblockdraweronfirstloginsetting', 'theme_boost_union', null, true);
        $description = get_string('showsitehomerighthandblockdraweronfirstloginsetting_desc', 'theme_boost_union', null, true);
        $setting = new admin_setting_configselect($name, $title, $description, THEME_BOOST_UNION_SETTING_SELECT_NO, $yesnooption);
        $tab->add($setting);

        // Setting: Show right-hand block drawer of site home on guest login.
        $name = 'theme_boost_union/showsitehomerighthandblockdraweronguestlogin';
        $title = get_string('showsitehomerighthandblockdraweronguestloginsetting', 'theme_boost_union', null, true);
        $description = get_string('showsitehomerighthandblockdraweronguestloginsetting_desc', 'theme_boost_union', null, true);
        $setting = new admin_setting_configselect($name, $title, $description, THEME_BOOST_UNION_SETTING_SELECT_NO, $yesnooption);
        $tab->add($setting);

        // Add tab to settings page.
        $page->add($tab);


        // Create page layouts tab.
        $tab = new admin_settingpage('theme_boost_union_feel_pagelayouts',
                get_string('pagelayoutstab', 'theme_boost_union', null, true));

        // Create tool_policy heading.
        $name = 'theme_boost_union/policyheading';
        $title = get_string('policyheading', 'theme_boost_union', null, true);
        $setting = new admin_setting_heading($name, $title, null);
        $tab->add($setting);

        // Setting: Navigation on policy overview page.
        $name = 'theme_boost_union/policyoverviewnavigation';
        $title = get_string('policyoverviewnavigationsetting', 'theme_boost_union', null, true);
        $policyoverviewurl = new core\url('/admin/tool/policy/viewall.php');
        $description = get_string('policyoverviewnavigationsetting_desc', 'theme_boost_union', ['url' => $policyoverviewurl], true);
        $setting = new admin_setting_configselect($name, $title, $description, THEME_BOOST_UNION_SETTING_SELECT_NO, $yesnooption);
        $tab->add($setting);

        // Add tab to settings page.
        $page->add($tab);


        // Create links tab.
        $tab = new admin_settingpage('theme_boost_union_feel_links', get_string('linkstab', 'theme_boost_union', null, true));

        // Create Special Links Markup heading.
        $name = 'theme_boost_union/speciallinksmarkupheading';
        $title = get_string('speciallinksmarkupheading', 'theme_boost_union', null, true);
        $setting = new admin_setting_heading($name, $title, null);
        $tab->add($setting);

        // Setting: Mark external links.
        $name = 'theme_boost_union/markexternallinks';
        $title = get_string('markexternallinkssetting', 'theme_boost_union', null, true);
        $description = get_string('markexternallinkssetting_desc', 'theme_boost_union', null, true);
        $setting = new admin_setting_configselect($name, $title, $description, THEME_BOOST_UNION_SETTING_SELECT_NO, $yesnooption);
        $setting->set_updatedcallback('theme_reset_all_caches');
        $tab->add($setting);

        // Setting: Mark external links scope.
        $markexternallinksscopeoptions = [
                // Don't use string lazy loading (= false) because the string will be directly used and would produce a
                // PHP warning otherwise.
                THEME_BOOST_UNION_SETTING_MARKLINKS_WHOLEPAGE =>
                        get_string('marklinksscopesetting_wholepage', 'theme_boost_union'),
                THEME_BOOST_UNION_SETTING_MARKLINKS_COURSEMAIN =>
                        get_string('marklinksscopesetting_coursemain', 'theme_boost_union'),
        ];
        $name = 'theme_boost_union/markexternallinksscope';
        $title = get_string('markexternallinksscopesetting', 'theme_boost_union', null, true);
        $description = get_string('markexternallinksscopesetting_desc', 'theme_boost_union', null, true);
        $setting = new admin_setting_configselect($name, $title, $description,
                THEME_BOOST_UNION_SETTING_MARKLINKS_WHOLEPAGE, $markexternallinksscopeoptions);
        $setting->set_updatedcallback('theme_reset_all_caches');
        $tab->add($setting);
        $page->hide_if('theme_boost_union/markexternallinksscope', 'theme_boost_union/markexternallinks', 'neq',
                THEME_BOOST_UNION_SETTING_SELECT_YES);

        // Setting: Mark mailto links.
        $name = 'theme_boost_union/markmailtolinks';
        $title = get_string('markmailtolinkssetting', 'theme_boost_union', null, true);
        $description = get_string('markmailtolinkssetting_desc', 'theme_boost_union', null, true);
        $setting = new admin_setting_configselect($name, $title, $description, THEME_BOOST_UNION_SETTING_SELECT_NO, $yesnooption);
        $setting->set_updatedcallback('theme_reset_all_caches');
        $tab->add($setting);

        // Setting: Mark mailto links scope.
        $markmailtolinksscopeoptions = [
                // Don't use string lazy loading (= false) because the string will be directly used and would produce a
                // PHP warning otherwise.
                THEME_BOOST_UNION_SETTING_MARKLINKS_WHOLEPAGE =>
                        get_string('marklinksscopesetting_wholepage', 'theme_boost_union'),
                THEME_BOOST_UNION_SETTING_MARKLINKS_COURSEMAIN =>
                        get_string('marklinksscopesetting_coursemain', 'theme_boost_union'),
        ];
        $name = 'theme_boost_union/markmailtolinksscope';
        $title = get_string('markmailtolinksscopesetting', 'theme_boost_union', null, true);
        $description = get_string('markmailtolinksscopesetting_desc', 'theme_boost_union', null, true);
        $setting = new admin_setting_configselect($name, $title, $description,
                THEME_BOOST_UNION_SETTING_MARKLINKS_WHOLEPAGE, $markmailtolinksscopeoptions);
        $setting->set_updatedcallback('theme_reset_all_caches');
        $tab->add($setting);
        $page->hide_if('theme_boost_union/markmailtolinksscope', 'theme_boost_union/markmailtolinks', 'neq',
                THEME_BOOST_UNION_SETTING_SELECT_YES);

        // Setting: Mark broken links.
        $name = 'theme_boost_union/markbrokenlinks';
        $title = get_string('markbrokenlinkssetting', 'theme_boost_union', null, true);
        $description = get_string('markbrokenlinkssetting_desc', 'theme_boost_union', null, true);
        $setting = new admin_setting_configselect($name, $title, $description, THEME_BOOST_UNION_SETTING_SELECT_NO, $yesnooption);
        $setting->set_updatedcallback('theme_reset_all_caches');
        $tab->add($setting);

        // Add tab to settings page.
        $page->add($tab);


        // Create misc tab.
        $tab = new admin_settingpage('theme_boost_union_feel_misc', get_string('misctab', 'theme_boost_union', null, true));

        // Create JavaScript heading.
        $name = 'theme_boost_union/javascriptheading';
        $title = get_string('javascriptheading', 'theme_boost_union', null, true);
        $setting = new admin_setting_heading($name, $title, null);
        $tab->add($setting);

        // Setting: JavaScript disabled hint.
        $name = 'theme_boost_union/javascriptdisabledhint';
        $title = get_string('javascriptdisabledhint', 'theme_boost_union', null, true);
        $description = get_string('javascriptdisabledhint_desc', 'theme_boost_union', null, true);
        $setting = new admin_setting_configselect($name, $title, $description, THEME_BOOST_UNION_SETTING_SELECT_NO, $yesnooption);
        $tab->add($setting);

        // Add tab to settings page.
        $page->add($tab);

        // Add settings page to the admin settings category.
        $ADMIN->add('theme_boost_union', $page);


        // Create Content settings page with tabs
        // (and allow users with the theme/boost_union:configure capability to access it).
        $page = new theme_boost_admin_settingspage_tabs('theme_boost_union_content',
                get_string('configtitlecontent', 'theme_boost_union', null, true),
                'theme/boost_union:configure');

        // Create footer tab.
        $tab = new admin_settingpage('theme_boost_union_content_footer', get_string('footertab', 'theme_boost_union', null, true));

        // Create footnote heading.
        $name = 'theme_boost_union/footnoteheading';
        $title = get_string('footnoteheading', 'theme_boost_union', null, true);
        $setting = new admin_setting_heading($name, $title, null);
        $tab->add($setting);

        // Setting: Footnote.
        $name = 'theme_boost_union/footnote';
        $title = get_string('footnotesetting', 'theme_boost_union', null, true);
        $description = get_string('footnotesetting_desc', 'theme_boost_union', null, true);
        $setting = new admin_setting_confightmleditor($name, $title, $description, '');
        $tab->add($setting);

        // Create footer heading.
        $name = 'theme_boost_union/footerheading';
        $title = get_string('footerheading', 'theme_boost_union', null, true);
        $setting = new admin_setting_heading($name, $title, null);
        $tab->add($setting);

        // Setting: Enable footer.
        $enablefooterbuttonoptions = [
            THEME_BOOST_UNION_SETTING_ENABLEFOOTER_ALL =>
                    get_string('enablefooterbuttonboth', 'theme_boost_union', null, true),
            THEME_BOOST_UNION_SETTING_ENABLEFOOTER_DESKTOP =>
                    get_string('enablefooterbuttondesktop', 'theme_boost_union', null, true),
            THEME_BOOST_UNION_SETTING_ENABLEFOOTER_MOBILE =>
                    get_string('enablefooterbuttonmobile', 'theme_boost_union', null, true),
            THEME_BOOST_UNION_SETTING_ENABLEFOOTER_NONE =>
                    get_string('enablefooterbuttonhidden', 'theme_boost_union', null, true),
        ];
        $name = 'theme_boost_union/enablefooterbutton';
        $title = get_string('enablefooterbutton', 'theme_boost_union', null, true);
        $description = get_string('enablefooterbutton_desc', 'theme_boost_union', null, true);
        $setting = new admin_setting_configselect($name, $title, $description,
                THEME_BOOST_UNION_SETTING_ENABLEFOOTER_DESKTOP, $enablefooterbuttonoptions);
        $tab->add($setting);

        // Setting: Suppress icons in front of the footer links.
        $name = 'theme_boost_union/footersuppressicons';
        $title = get_string('footersuppressiconssetting', 'theme_boost_union', null, true);
        $description = get_string('footersuppressiconssetting_desc', 'theme_boost_union', null, true);
        $setting = new admin_setting_configselect($name, $title, $description, THEME_BOOST_UNION_SETTING_SELECT_NO, $yesnooption);
        $tab->add($setting);

        // Setting: Suppress 'Chat to course participants' link.
        $name = 'theme_boost_union/footersuppresschat';
        $title = get_string('footersuppresschatsetting', 'theme_boost_union', null, true);
        $description = get_string('footersuppresschatsetting_desc', 'theme_boost_union', null, true);
        $setting = new admin_setting_configselect($name, $title, $description, THEME_BOOST_UNION_SETTING_SELECT_NO, $yesnooption);
        $tab->add($setting);
        $page->hide_if('theme_boost_union/footersuppresschat', 'theme_boost_union/enablefooterbutton', 'eq',
                THEME_BOOST_UNION_SETTING_ENABLEFOOTER_NONE);

        // Setting: Suppress 'Documentation for this page' link.
        $name = 'theme_boost_union/footersuppresshelp';
        $title = get_string('footersuppresshelpsetting', 'theme_boost_union', null, true);
        $url = new core\url('/admin/settings.php', ['section' => 'documentation']);
        $description = get_string('footersuppresshelpsetting_desc', 'theme_boost_union', ['url' => $url], true);
        $setting = new admin_setting_configselect($name, $title, $description, THEME_BOOST_UNION_SETTING_SELECT_NO, $yesnooption);
        $tab->add($setting);
        $page->hide_if('theme_boost_union/footersuppresshelp', 'theme_boost_union/enablefooterbutton', 'eq',
                THEME_BOOST_UNION_SETTING_ENABLEFOOTER_NONE);

        // Setting: Suppress 'Services and support' link.
        $name = 'theme_boost_union/footersuppressservices';
        $title = get_string('footersuppressservicessetting', 'theme_boost_union', null, true);
        $url = new core\url('/admin/settings.php', ['section' => 'supportcontact']);
        $description = get_string('footersuppressservicessetting_desc', 'theme_boost_union', ['url' => $url], true);
        $setting = new admin_setting_configselect($name, $title, $description, THEME_BOOST_UNION_SETTING_SELECT_NO, $yesnooption);
        $tab->add($setting);
        $page->hide_if('theme_boost_union/footersuppressservices', 'theme_boost_union/enablefooterbutton', 'eq',
                THEME_BOOST_UNION_SETTING_ENABLEFOOTER_NONE);

        // Setting: Suppress 'Contact site support' link.
        $name = 'theme_boost_union/footersuppresscontact';
        $title = get_string('footersuppresscontactsetting', 'theme_boost_union', null, true);
        $url = new core\url('/admin/settings.php', ['section' => 'supportcontact']);
        $description = get_string('footersuppresscontactsetting_desc', 'theme_boost_union', ['url' => $url], true);
        $setting = new admin_setting_configselect($name, $title, $description, THEME_BOOST_UNION_SETTING_SELECT_NO, $yesnooption);
        $tab->add($setting);
        $page->hide_if('theme_boost_union/footersuppresscontact', 'theme_boost_union/enablefooterbutton', 'eq',
                THEME_BOOST_UNION_SETTING_ENABLEFOOTER_NONE);

        // Setting: Suppress Login info.
        $name = 'theme_boost_union/footersuppresslogininfo';
        $title = get_string('footersuppresslogininfosetting', 'theme_boost_union', null, true);
        $description = get_string('footersuppresslogininfosetting_desc', 'theme_boost_union', null, true);
        $setting = new admin_setting_configselect($name, $title, $description, THEME_BOOST_UNION_SETTING_SELECT_NO, $yesnooption);
        $tab->add($setting);
        $page->hide_if('theme_boost_union/footersuppresslogininfo', 'theme_boost_union/enablefooterbutton', 'eq',
                THEME_BOOST_UNION_SETTING_ENABLEFOOTER_NONE);

        // Setting: Suppress 'Reset user tour on this page' link.
        $name = 'theme_boost_union/footersuppressusertour';
        $title = get_string('footersuppressusertoursetting', 'theme_boost_union', null, true);
        $description = get_string('footersuppressusertoursetting_desc', 'theme_boost_union', null, true);
        $setting = new admin_setting_configselect($name, $title, $description, THEME_BOOST_UNION_SETTING_SELECT_NO, $yesnooption);
        $tab->add($setting);
        $page->hide_if('theme_boost_union/footersuppressusertour', 'theme_boost_union/enablefooterbutton', 'eq',
                THEME_BOOST_UNION_SETTING_ENABLEFOOTER_NONE);

        // Setting: Suppress theme switcher links.
        $name = 'theme_boost_union/footersuppressthemeswitch';
        $title = get_string('footersuppressthemeswitchsetting', 'theme_boost_union', null, true);
        $description = get_string('footersuppressthemeswitchsetting_desc', 'theme_boost_union', null, true);
        $setting = new admin_setting_configselect($name, $title, $description, THEME_BOOST_UNION_SETTING_SELECT_NO, $yesnooption);
        $tab->add($setting);
        $page->hide_if('theme_boost_union/footersuppressthemeswitch', 'theme_boost_union/enablefooterbutton', 'eq',
                THEME_BOOST_UNION_SETTING_ENABLEFOOTER_NONE);

        // Setting: Suppress 'Powered by Moodle' link.
        $name = 'theme_boost_union/footersuppresspowered';
        $title = get_string('footersuppresspoweredsetting', 'theme_boost_union', null, true);
        $description = get_string('footersuppresspoweredsetting_desc', 'theme_boost_union', null, true);
        $setting = new admin_setting_configselect($name, $title, $description, THEME_BOOST_UNION_SETTING_SELECT_NO, $yesnooption);
        $tab->add($setting);
        $page->hide_if('theme_boost_union/footersuppresspowered', 'theme_boost_union/enablefooterbutton', 'eq',
                THEME_BOOST_UNION_SETTING_ENABLEFOOTER_NONE);

        // Settings: Suppress footer output by plugins (for updated plugins with the hook).
        // Get the array of plugins with the before_standard_footer_html_generation hook which can be suppressed by Boost Union.
        $pluginswithcallback =
                di::get(hook_manager::class)->get_callbacks_for_hook('core\\hook\\output\\before_standard_footer_html_generation');
        // Iterate over all plugins.
        foreach ($pluginswithcallback as $callback) {
            // Extract the pluginname.
            $pluginname = theme_boost_union_get_pluginname_from_callbackname($callback);
            // Compose the label.
            if ($callback['component'] == 'core') {
                $hooklabeltitle = get_string('footersuppressstandardfootercore', 'theme_boost_union', $pluginname, true);
                $hooklabeldesc = get_string('footersuppressstandardfootercore_desc', 'theme_boost_union', $pluginname, true);
            } else {
                $hooklabeltitle = get_string('footersuppressstandardfooter', 'theme_boost_union', $pluginname, true);
                $hooklabeldesc = get_string('footersuppressstandardfooter_desc', 'theme_boost_union', $pluginname, true);
            }
            // Get the plugin name from the language pack.
            // Create the setting.
            $name = 'theme_boost_union/footersuppressstandardfooter_'.$pluginname;
            $setting = new admin_setting_configselect($name, $hooklabeltitle, $hooklabeldesc,
                    THEME_BOOST_UNION_SETTING_SELECT_NO, $yesnooption);
            $setting->set_updatedcallback('theme_boost_union_remove_hookmanipulation');
            $tab->add($setting);
            $page->hide_if('theme_boost_union/footersuppressstandardfooter_'.$pluginname,
                    'theme_boost_union/enablefooterbutton', 'eq', THEME_BOOST_UNION_SETTING_ENABLEFOOTER_NONE);
        }

        // Settings: Suppress footer output by plugins (for legacy plugins).
        // Get the array of plugins with the standard_footer_html() function which can be suppressed by Boost Union.
        $pluginswithfunction = get_plugins_with_function('standard_footer_html', 'lib.php');
        // Iterate over all plugins.
        foreach ($pluginswithfunction as $plugintype => $plugins) {
            foreach ($plugins as $pluginname => $function) {
                // Create the setting.
                $name = 'theme_boost_union/footersuppressstandardfooter_'.$plugintype.'_'.$pluginname;
                $title = get_string('footersuppressstandardfooter',
                        'theme_boost_union',
                        get_string('pluginname', $plugintype.'_'.$pluginname, null, true),
                        true);
                $description = get_string('footersuppressstandardfooter_desc',
                        'theme_boost_union',
                        get_string('pluginname', $plugintype.'_'.$pluginname, null, true),
                        true);
                $setting = new admin_setting_configselect($name, $title, $description,
                        THEME_BOOST_UNION_SETTING_SELECT_NO, $yesnooption);
                $tab->add($setting);
                $page->hide_if('theme_boost_union/footersuppressstandardfooter_'.$plugintype.'_'.$pluginname,
                       'theme_boost_union/enablefooterbutton', 'eq', THEME_BOOST_UNION_SETTING_ENABLEFOOTER_NONE);
            }
        }

        // Add tab to settings page.
        $page->add($tab);


        // Create static pages tab.
        $tab = new admin_settingpage('theme_boost_union_content_staticpages',
                get_string('staticpagestab', 'theme_boost_union', null, true));

        // The static pages to be supported.
        $staticpages = ['aboutus', 'offers', 'imprint', 'contact', 'help', 'maintenance', 'page1', 'page2', 'page3'];

        // Iterate over the pages.
        foreach ($staticpages as $staticpage) {

            // Create page heading.
            $name = 'theme_boost_union/'.$staticpage.'heading';
            $title = get_string($staticpage.'heading', 'theme_boost_union', null, true);
            $setting = new admin_setting_heading($name, $title, null);
            $tab->add($setting);

            // Setting: Enable page.
            $name = 'theme_boost_union/enable'.$staticpage;
            $title = get_string('enable'.$staticpage.'setting', 'theme_boost_union', null, true);
            $description = '';
            $setting = new admin_setting_configselect($name, $title, $description, THEME_BOOST_UNION_SETTING_SELECT_NO,
                    $yesnooption);
            $tab->add($setting);

            // Setting: Page content.
            $name = 'theme_boost_union/'.$staticpage.'content';
            $title = get_string($staticpage.'contentsetting', 'theme_boost_union', null, true);
            $description = get_string($staticpage.'contentsetting_desc', 'theme_boost_union', null, true);
            $setting = new admin_setting_confightmleditor($name, $title, $description, '');
            $tab->add($setting);
            $page->hide_if('theme_boost_union/'.$staticpage.'content', 'theme_boost_union/enable'.$staticpage, 'neq',
                    THEME_BOOST_UNION_SETTING_SELECT_YES);

            // Setting: Page title.
            $name = 'theme_boost_union/'.$staticpage.'pagetitle';
            $title = get_string($staticpage.'pagetitlesetting', 'theme_boost_union', null, true);
            $description = get_string($staticpage.'pagetitlesetting_desc', 'theme_boost_union', null, true);
            $default = get_string($staticpage.'pagetitledefault', 'theme_boost_union', null, true);
            $setting = new admin_setting_configtext($name, $title, $description, $default);
            $tab->add($setting);
            $page->hide_if('theme_boost_union/'.$staticpage.'pagetitle', 'theme_boost_union/enable'.$staticpage, 'neq',
                    THEME_BOOST_UNION_SETTING_SELECT_YES);

            // Setting: Page link position.
            $name = 'theme_boost_union/'.$staticpage.'linkposition';
            $title = get_string($staticpage.'linkpositionsetting', 'theme_boost_union', null, true);
            $staticpageurl = theme_boost_union_get_staticpage_link($staticpage);
            $description = get_string($staticpage.'linkpositionsetting_desc', 'theme_boost_union', ['url' => $staticpageurl],
                    true);
            $linkpositionoption =
                    // Don't use string lazy loading (= false) because the string will be directly used and would produce a
                    // PHP warning otherwise.
                    [THEME_BOOST_UNION_SETTING_STATICPAGELINKPOSITION_NONE =>
                            get_string($staticpage.'linkpositionnone', 'theme_boost_union', null, false),
                            THEME_BOOST_UNION_SETTING_STATICPAGELINKPOSITION_FOOTNOTE =>
                                    get_string($staticpage.'linkpositionfootnote', 'theme_boost_union', null, false),
                            THEME_BOOST_UNION_SETTING_STATICPAGELINKPOSITION_FOOTER =>
                                    get_string($staticpage.'linkpositionfooter', 'theme_boost_union', null, false),
                            THEME_BOOST_UNION_SETTING_STATICPAGELINKPOSITION_BOTH =>
                                    get_string($staticpage.'linkpositionboth', 'theme_boost_union', null, false), ];
            $default = 'none';
            $setting = new admin_setting_configselect($name, $title, $description, $default, $linkpositionoption);
            $tab->add($setting);
            $page->hide_if('theme_boost_union/'.$staticpage.'linkposition', 'theme_boost_union/enable'.$staticpage, 'neq',
                    THEME_BOOST_UNION_SETTING_SELECT_YES);
        }

        // Add tab to settings page.
        $page->add($tab);


        // Create info banner tab.
        $tab = new admin_settingpage('theme_boost_union_infobanners_infobanner',
                get_string('infobannertab', 'theme_boost_union', null, true));

        // Prepare options for the pages settings.
        $infobannerpages = [
            // Don't use string lazy loading (= false) because the string will be directly used and would produce a
            // PHP warning otherwise.
                THEME_BOOST_UNION_SETTING_INFOBANNERPAGES_MY => get_string('myhome', 'core', null, false),
                THEME_BOOST_UNION_SETTING_INFOBANNERPAGES_MYCOURSES => get_string('mycourses', 'core', null, false),
                THEME_BOOST_UNION_SETTING_INFOBANNERPAGES_SITEHOME => get_string('sitehome', 'core', null, false),
                THEME_BOOST_UNION_SETTING_INFOBANNERPAGES_COURSE => get_string('course', 'core', null, false),
                THEME_BOOST_UNION_SETTING_INFOBANNERPAGES_LOGIN =>
                        get_string('infobannerpageloginpage', 'theme_boost_union', null, false),
        ];

        // Prepare options for the bootstrap class settings.
        $infobannerbsclasses = [
            // Don't use string lazy loading (= false) because the string will be directly used and would produce a
            // PHP warning otherwise.
                'primary' => get_string('bootstrapprimarycolor', 'theme_boost_union', null, false),
                'secondary' => get_string('bootstrapsecondarycolor', 'theme_boost_union', null, false),
                'success' => get_string('bootstrapsuccesscolor', 'theme_boost_union', null, false),
                'danger' => get_string('bootstrapdangercolor', 'theme_boost_union', null, false),
                'warning' => get_string('bootstrapwarningcolor', 'theme_boost_union', null, false),
                'info' => get_string('bootstrapinfocolor', 'theme_boost_union', null, false),
                'light' => get_string('bootstraplightcolor', 'theme_boost_union', null, false),
                'dark' => get_string('bootstrapdarkcolor', 'theme_boost_union', null, false),
                'none' => get_string('bootstrapnone', 'theme_boost_union', null, false),
        ];

        // Prepare options for the order settings.
        $infobannerorders = [];
        for ($i = 1; $i <= THEME_BOOST_UNION_SETTING_INFOBANNER_COUNT; $i++) {
            $infobannerorders[$i] = $i;
        }

        // Prepare options for the mode settings.
        $infobannermodes = [
            // Don't use string lazy loading (= false) because the string will be directly used and would produce a
            // PHP warning otherwise.
                THEME_BOOST_UNION_SETTING_INFOBANNERMODE_PERPETUAL =>
                        get_string('infobannermodeperpetual', 'theme_boost_union', null, false),
                THEME_BOOST_UNION_SETTING_INFOBANNERMODE_TIMEBASED =>
                        get_string('infobannermodetimebased', 'theme_boost_union', null, false),
        ];

        // Create the hardcoded amount of information banners without code duplication.
        for ($i = 1; $i <= THEME_BOOST_UNION_SETTING_INFOBANNER_COUNT; $i++) {

            // Create Infobanner heading.
            $name = 'theme_boost_union/infobanner'.$i.'heading';
            $title = get_string('infobannerheading', 'theme_boost_union', ['no' => $i], true);
            $setting = new admin_setting_heading($name, $title, null);
            $tab->add($setting);

            // Setting: Infobanner enabled.
            $name = 'theme_boost_union/infobanner'.$i.'enabled';
            $title = get_string('infobannerenabledsetting', 'theme_boost_union', ['no' => $i], true);
            $description = get_string('infobannerenabledsetting_desc', 'theme_boost_union', ['no' => $i], true);
            $setting = new admin_setting_configselect($name, $title, $description, THEME_BOOST_UNION_SETTING_SELECT_NO,
                    $yesnooption);
            $tab->add($setting);

            // Setting: Infobanner content.
            $name = 'theme_boost_union/infobanner'.$i.'content';
            $title = get_string('infobannercontentsetting', 'theme_boost_union', ['no' => $i], true);
            $description = get_string('infobannercontentsetting_desc', 'theme_boost_union', ['no' => $i], true);
            $setting = new admin_setting_confightmleditor($name, $title, $description, '');
            $tab->add($setting);
            $page->hide_if('theme_boost_union/infobanner'.$i.'content', 'theme_boost_union/infobanner'.$i.'enabled', 'neq',
                    THEME_BOOST_UNION_SETTING_SELECT_YES);

            // Setting: Infobanner pages.
            $name = 'theme_boost_union/infobanner'.$i.'pages';
            $title = get_string('infobannerpagessetting', 'theme_boost_union', ['no' => $i], true);
            $description = get_string('infobannerpagessetting_desc', 'theme_boost_union', ['no' => $i], true);
            $setting = new admin_setting_configmultiselect($name, $title, $description,
                    [$infobannerpages[THEME_BOOST_UNION_SETTING_INFOBANNERPAGES_MY]], $infobannerpages);
            $tab->add($setting);
            $page->hide_if('theme_boost_union/infobanner'.$i.'pages', 'theme_boost_union/infobanner'.$i.'enabled', 'neq',
                    THEME_BOOST_UNION_SETTING_SELECT_YES);

            // Setting: Infobanner bootstrap class.
            $name = 'theme_boost_union/infobanner'.$i.'bsclass';
            $title = get_string('infobannerbsclasssetting', 'theme_boost_union', ['no' => $i], true);
            $description = get_string('infobannerbsclasssetting_desc',
                    'theme_boost_union',
                    ['no' => $i, 'bootstrapnone' => get_string('bootstrapnone', 'theme_boost_union')],
                    true);
            $setting = new admin_setting_configselect($name, $title, $description,
                    'primary', $infobannerbsclasses);
            $tab->add($setting);
            $page->hide_if('theme_boost_union/infobanner'.$i.'bsclass', 'theme_boost_union/infobanner'.$i.'enabled', 'neq',
                    THEME_BOOST_UNION_SETTING_SELECT_YES);

            // Setting: Infobanner order.
            $name = 'theme_boost_union/infobanner'.$i.'order';
            $title = get_string('infobannerordersetting', 'theme_boost_union', ['no' => $i], true);
            $description = get_string('infobannerordersetting_desc', 'theme_boost_union', ['no' => $i], true);
            $setting = new admin_setting_configselect($name, $title, $description,
                    $i, $infobannerorders);
            $tab->add($setting);
            $page->hide_if('theme_boost_union/infobanner'.$i.'order', 'theme_boost_union/infobanner'.$i.'enabled', 'neq',
                    THEME_BOOST_UNION_SETTING_SELECT_YES);

            // Setting: Infobanner mode.
            $name = 'theme_boost_union/infobanner'.$i.'mode';
            $title = get_string('infobannermodesetting', 'theme_boost_union', ['no' => $i], true);
            $description = get_string('infobannermodesetting_desc', 'theme_boost_union', ['no' => $i], true);
            $setting = new admin_setting_configselect($name, $title, $description,
                    THEME_BOOST_UNION_SETTING_INFOBANNERMODE_PERPETUAL, $infobannermodes);
            $tab->add($setting);
            $page->hide_if('theme_boost_union/infobanner'.$i.'mode', 'theme_boost_union/infobanner'.$i.'enabled', 'neq',
                    THEME_BOOST_UNION_SETTING_SELECT_YES);

            // Setting: Infobanner start time.
            $name = 'theme_boost_union/infobanner'.$i.'start';
            $title = get_string('infobannerstartsetting', 'theme_boost_union', ['no' => $i], true);
            $description = get_string('infobannerstartsetting_desc', 'theme_boost_union', ['no' => $i], true);
            $setting = new admin_setting_configdatetime($name, $title, $description, '');
            $tab->add($setting);
            $page->hide_if('theme_boost_union/infobanner'.$i.'start', 'theme_boost_union/infobanner'.$i.'enabled', 'neq',
                    THEME_BOOST_UNION_SETTING_SELECT_YES);
            $page->hide_if('theme_boost_union/infobanner'.$i.'start', 'theme_boost_union/infobanner'.$i.'mode', 'neq',
                    THEME_BOOST_UNION_SETTING_INFOBANNERMODE_TIMEBASED);

            // Setting: Infobanner end time.
            $name = 'theme_boost_union/infobanner'.$i.'end';
            $title = get_string('infobannerendsetting', 'theme_boost_union', ['no' => $i], true);
            $description = get_string('infobannerendsetting_desc', 'theme_boost_union', ['no' => $i], true);
            $setting = new admin_setting_configdatetime($name, $title, $description, '');
            $tab->add($setting);
            $page->hide_if('theme_boost_union/infobanner'.$i.'end', 'theme_boost_union/infobanner'.$i.'enabled', 'neq',
                    THEME_BOOST_UNION_SETTING_SELECT_YES);
            $page->hide_if('theme_boost_union/infobanner'.$i.'end', 'theme_boost_union/infobanner'.$i.'mode', 'neq',
                    THEME_BOOST_UNION_SETTING_INFOBANNERMODE_TIMEBASED);

            // Setting: Infobanner dismissible.
            $name = 'theme_boost_union/infobanner'.$i.'dismissible';
            $title = get_string('infobannerdismissiblesetting', 'theme_boost_union', ['no' => $i], true);
            $description = get_string('infobannerdismissiblesetting_desc', 'theme_boost_union', ['no' => $i], true);
            // Add Reset button if the info banner is already configured to be dismissible.
            if (get_config('theme_boost_union', 'infobanner'.$i.'dismissible') == true) {
                $reseturl = new core\url('/theme/boost_union/settings_infobanner_resetdismissed.php',
                        ['sesskey' => sesskey(), 'no' => $i]);
                $description .= \core\output\html_writer::empty_tag('br');
                $description .= \core\output\html_writer::link($reseturl,
                        get_string('infobannerdismissresetbutton', 'theme_boost_union', ['no' => $i], true),
                        ['class' => 'btn btn-secondary mt-3', 'role' => 'button']);
            }
            $setting = new admin_setting_configselect($name, $title, $description, THEME_BOOST_UNION_SETTING_SELECT_NO,
                    $yesnooption);
            $tab->add($setting);
            $page->hide_if('theme_boost_union/infobanner'.$i.'dismissible', 'theme_boost_union/infobanner'.$i.'enabled', 'neq',
                    THEME_BOOST_UNION_SETTING_SELECT_YES);
            $page->hide_if('theme_boost_union/infobanner'.$i.'dismissible', 'theme_boost_union/infobanner'.$i.'mode', 'neq',
                    THEME_BOOST_UNION_SETTING_INFOBANNERMODE_PERPETUAL);
        }

        // Add tab to settings page.
        $page->add($tab);


        // Create advertisement tiles tab.
        $tab = new admin_settingpage('theme_boost_union_tiles',
            get_string('tilestab', 'theme_boost_union', null, true));

        // Create advertisement tiles general heading.
        $name = 'theme_boost_union/tilesgeneralheading';
        $title = get_string('tilesgeneralheading', 'theme_boost_union', null, true);
        $setting = new admin_setting_heading($name, $title, null);
        $tab->add($setting);

        // Setting: Position of the advertisement tiles on the frontpage.
        $tilefrontpagepositionoptions = [
                THEME_BOOST_UNION_SETTING_ADVERTISEMENTTILES_FRONTPAGEPOSITION_BEFORE =>
                        get_string('tilefrontpagepositionsetting_before', 'theme_boost_union'),
                THEME_BOOST_UNION_SETTING_ADVERTISEMENTTILES_FRONTPAGEPOSITION_AFTER =>
                        get_string('tilefrontpagepositionsetting_after', 'theme_boost_union'), ];
        $name = 'theme_boost_union/tilefrontpageposition';
        $title = get_string('tilefrontpagepositionsetting', 'theme_boost_union', null, true);
        $url = new core\url('/admin/settings.php', ['section' => 'frontpagesettings']);
        $description = get_string('tilefrontpagepositionsetting_desc', 'theme_boost_union', ['url' => $url], true);
        $setting = new admin_setting_configselect($name, $title, $description,
                THEME_BOOST_UNION_SETTING_ADVERTISEMENTTILES_FRONTPAGEPOSITION_BEFORE, $tilefrontpagepositionoptions);
        $tab->add($setting);

        // Setting: Number of advertisement tile columns per row.
        $tilecolumnsoptions = [];
        for ($i = 1; $i <= THEME_BOOST_UNION_SETTING_ADVERTISEMENTTILES_COLUMN_COUNT; $i++) {
            $tilecolumnsoptions[$i] = $i;
        }
        $name = 'theme_boost_union/tilecolumns';
        $title = get_string('tilecolumnssetting', 'theme_boost_union', null, true);
        $description = get_string('tilecolumnssetting_desc', 'theme_boost_union', null, true);
        $setting = new admin_setting_configselect($name, $title, $description, 2, $tilecolumnsoptions);
        $tab->add($setting);

        // Setting: Advertisement tiles height.
        $name = 'theme_boost_union/tileheight';
        $title = get_string('tileheightsetting', 'theme_boost_union', null, true);
        $description = get_string('tileheightsetting_desc', 'theme_boost_union', null, true);
        $tileheightoptions = [
                THEME_BOOST_UNION_SETTING_HEIGHT_100PX => THEME_BOOST_UNION_SETTING_HEIGHT_100PX,
                THEME_BOOST_UNION_SETTING_HEIGHT_150PX => THEME_BOOST_UNION_SETTING_HEIGHT_150PX,
                THEME_BOOST_UNION_SETTING_HEIGHT_200PX => THEME_BOOST_UNION_SETTING_HEIGHT_200PX,
                THEME_BOOST_UNION_SETTING_HEIGHT_250PX => THEME_BOOST_UNION_SETTING_HEIGHT_250PX, ];
        $setting = new admin_setting_configselect($name, $title, $description,
                THEME_BOOST_UNION_SETTING_HEIGHT_150PX, $tileheightoptions);
        $tab->add($setting);

        // Prepare options for the order settings.
        $tilesorders = [];
        for ($i = 1; $i <= THEME_BOOST_UNION_SETTING_ADVERTISEMENTTILES_COUNT; $i++) {
            $tilesorders[$i] = $i;
        }

        // Create the hardcoded amount of advertisement tiles without code duplication.
        for ($i = 1; $i <= THEME_BOOST_UNION_SETTING_ADVERTISEMENTTILES_COUNT; $i++) {

            // Create advertisement tile heading.
            $name = 'theme_boost_union/tile'.$i.'heading';
            $title = get_string('tileheading', 'theme_boost_union', ['no' => $i], true);
            $setting = new admin_setting_heading($name, $title, null);
            $tab->add($setting);

            // Setting: Advertisement tile enabled.
            $name = 'theme_boost_union/tile'.$i.'enabled';
            $title = get_string('tileenabledsetting', 'theme_boost_union', ['no' => $i], true);
            $description = get_string('tileenabledsetting_desc', 'theme_boost_union', ['no' => $i], true);
            $setting = new admin_setting_configselect($name, $title, $description, THEME_BOOST_UNION_SETTING_SELECT_NO,
                    $yesnooption);
            $tab->add($setting);

            // Setting: Advertisement tile title.
            $name = 'theme_boost_union/tile'.$i.'title';
            $title = get_string('tiletitlesetting', 'theme_boost_union', ['no' => $i], true);
            $description = get_string('tiletitlesetting_desc', 'theme_boost_union', ['no' => $i], true);
            $setting = new admin_setting_configtext($name, $title, $description, '');
            $tab->add($setting);
            $page->hide_if('theme_boost_union/tile'.$i.'title', 'theme_boost_union/tile'.$i.'enabled', 'neq',
                THEME_BOOST_UNION_SETTING_SELECT_YES);

            // Setting: Advertisement tile content.
            $name = 'theme_boost_union/tile'.$i.'content';
            $title = get_string('tilecontentsetting', 'theme_boost_union', ['no' => $i], true);
            $description = get_string('tilecontentsetting_desc', 'theme_boost_union', ['no' => $i], true);
            $setting = new admin_setting_confightmleditor($name, $title, $description, '');
            $tab->add($setting);
            $page->hide_if('theme_boost_union/tile'.$i.'content', 'theme_boost_union/tile'.$i.'enabled', 'neq',
                THEME_BOOST_UNION_SETTING_SELECT_YES);

            // Setting: Advertisement tile background image.
            $name = 'theme_boost_union/tile'.$i.'backgroundimage';
            $title = get_string('tilebackgroundimagesetting', 'theme_boost_union', ['no' => $i], true);
            $description = get_string('tilebackgroundimagesetting_desc', 'theme_boost_union', ['no' => $i], true);
            $setting = new admin_setting_configstoredfile($name, $title, $description, 'tilebackgroundimage'.$i, 0,
                ['maxfiles' => 1, 'accepted_types' => 'web_image']);
            $setting->set_updatedcallback('theme_reset_all_caches');
            $tab->add($setting);
            $page->hide_if('theme_boost_union/tile'.$i.'backgroundimage', 'theme_boost_union/tile'.$i.'enabled', 'neq',
                THEME_BOOST_UNION_SETTING_SELECT_YES);

            // Setting: Advertisement tile background image position.
            $name = 'theme_boost_union/tile'.$i.'backgroundimageposition';
            $title = get_string('tilebackgroundimagepositionsetting', 'theme_boost_union', ['no' => $i], true);
            $description = get_string('tilebackgroundimagepositionsetting_desc', 'theme_boost_union', ['no' => $i], true);
            $tilebackgroundimagepositionoptions = [
                    THEME_BOOST_UNION_SETTING_IMAGEPOSITION_CENTER_CENTER =>
                            THEME_BOOST_UNION_SETTING_IMAGEPOSITION_CENTER_CENTER,
                    THEME_BOOST_UNION_SETTING_IMAGEPOSITION_CENTER_TOP =>
                            THEME_BOOST_UNION_SETTING_IMAGEPOSITION_CENTER_TOP,
                    THEME_BOOST_UNION_SETTING_IMAGEPOSITION_CENTER_BOTTOM =>
                            THEME_BOOST_UNION_SETTING_IMAGEPOSITION_CENTER_BOTTOM,
                    THEME_BOOST_UNION_SETTING_IMAGEPOSITION_LEFT_TOP =>
                            THEME_BOOST_UNION_SETTING_IMAGEPOSITION_LEFT_TOP,
                    THEME_BOOST_UNION_SETTING_IMAGEPOSITION_LEFT_CENTER =>
                            THEME_BOOST_UNION_SETTING_IMAGEPOSITION_LEFT_CENTER,
                    THEME_BOOST_UNION_SETTING_IMAGEPOSITION_LEFT_BOTTOM =>
                            THEME_BOOST_UNION_SETTING_IMAGEPOSITION_LEFT_BOTTOM,
                    THEME_BOOST_UNION_SETTING_IMAGEPOSITION_RIGHT_TOP =>
                            THEME_BOOST_UNION_SETTING_IMAGEPOSITION_RIGHT_TOP,
                    THEME_BOOST_UNION_SETTING_IMAGEPOSITION_RIGHT_CENTER =>
                            THEME_BOOST_UNION_SETTING_IMAGEPOSITION_RIGHT_CENTER,
                    THEME_BOOST_UNION_SETTING_IMAGEPOSITION_RIGHT_BOTTOM =>
                            THEME_BOOST_UNION_SETTING_IMAGEPOSITION_RIGHT_BOTTOM, ];
            $setting = new admin_setting_configselect($name, $title, $description,
                    THEME_BOOST_UNION_SETTING_IMAGEPOSITION_CENTER_CENTER, $tilebackgroundimagepositionoptions);
            $tab->add($setting);
            $page->hide_if('theme_boost_union/tile'.$i.'backgroundimageposition', 'theme_boost_union/tile'.$i.'enabled', 'neq',
                    THEME_BOOST_UNION_SETTING_SELECT_YES);

            // Setting: Advertisement tile content style.
            $name = 'theme_boost_union/tile'.$i.'contentstyle';
            $title = get_string('tilecontentstylesetting', 'theme_boost_union', ['no' => $i], true);
            $description = get_string('tilecontentstylesetting_desc', 'theme_boost_union', ['no' => $i], true);
            $tilecontentstyleoptions = [
                    THEME_BOOST_UNION_SETTING_CONTENTSTYLE_NOCHANGE =>
                            get_string('tilecontentstylesetting_nochange', 'theme_boost_union'),
                    THEME_BOOST_UNION_SETTING_CONTENTSTYLE_LIGHT =>
                            get_string('tilecontentstylesetting_light', 'theme_boost_union'),
                    THEME_BOOST_UNION_SETTING_CONTENTSTYLE_LIGHTSHADOW =>
                            get_string('tilecontentstylesetting_lightshadow', 'theme_boost_union'),
                    THEME_BOOST_UNION_SETTING_CONTENTSTYLE_DARK =>
                            get_string('tilecontentstylesetting_dark', 'theme_boost_union'),
                    THEME_BOOST_UNION_SETTING_CONTENTSTYLE_DARKSHADOW =>
                            get_string('tilecontentstylesetting_darkshadow', 'theme_boost_union'),
            ];
            $setting = new admin_setting_configselect($name, $title, $description,
                THEME_BOOST_UNION_SETTING_CONTENTSTYLE_NOCHANGE, $tilecontentstyleoptions);
            $tab->add($setting);
            $page->hide_if('theme_boost_union/tile'.$i.'contentstyle', 'theme_boost_union/tile'.$i.'enabled', 'neq',
                    THEME_BOOST_UNION_SETTING_SELECT_YES);

            // Setting: Advertisement tile link URL.
            $name = 'theme_boost_union/tile'.$i.'link';
            $title = get_string('tilelinksetting', 'theme_boost_union', ['no' => $i], true);
            $description = get_string('tilelinksetting_desc', 'theme_boost_union', ['no' => $i], true);
            $setting = new admin_setting_configtext($name, $title, $description, '', PARAM_URL);
            $tab->add($setting);
            $page->hide_if('theme_boost_union/tile'.$i.'link', 'theme_boost_union/tile'.$i.'enabled', 'neq',
                    THEME_BOOST_UNION_SETTING_SELECT_YES);

            // Setting: Advertisement tile link title.
            $name = 'theme_boost_union/tile'.$i.'linktitle';
            $title = get_string('tilelinktitlesetting', 'theme_boost_union', ['no' => $i], true);
            $description = get_string('tilelinktitlesetting_desc', 'theme_boost_union', ['no' => $i], true);
            $setting = new admin_setting_configtext($name, $title, $description, '');
            $tab->add($setting);
            $page->hide_if('theme_boost_union/tile'.$i.'linktitle', 'theme_boost_union/tile'.$i.'enabled', 'neq',
                THEME_BOOST_UNION_SETTING_SELECT_YES);

            // Setting: Advertisement tile link target.
            $name = 'theme_boost_union/tile'.$i.'linktarget';
            $title = get_string('tilelinktargetsetting', 'theme_boost_union', ['no' => $i], true);
            $description = get_string('tilelinktargetsetting_desc', 'theme_boost_union', ['no' => $i], true);
            $tilelinktargetnoptions = [
                    THEME_BOOST_UNION_SETTING_LINKTARGET_SAMEWINDOW =>
                            get_string('tilelinktargetsetting_samewindow', 'theme_boost_union'),
                    THEME_BOOST_UNION_SETTING_LINKTARGET_NEWTAB =>
                            get_string('tilelinktargetsetting_newtab', 'theme_boost_union'), ];
            $setting = new admin_setting_configselect($name, $title, $description, THEME_BOOST_UNION_SETTING_LINKTARGET_SAMEWINDOW,
                    $tilelinktargetnoptions);
            $tab->add($setting);
            $page->hide_if('theme_boost_union/tile'.$i.'linktarget', 'theme_boost_union/tile'.$i.'enabled', 'neq',
                    THEME_BOOST_UNION_SETTING_SELECT_YES);

            // Setting: Advertisement tile order position.
            $name = 'theme_boost_union/tile'.$i.'order';
            $title = get_string('tileordersetting', 'theme_boost_union', ['no' => $i], true);
            $description = get_string('tileordersetting_desc', 'theme_boost_union', ['no' => $i], true);
            $setting = new admin_setting_configselect($name, $title, $description, $i, $tilesorders);
            $tab->add($setting);
            $page->hide_if('theme_boost_union/tile'.$i.'order', 'theme_boost_union/tile'.$i.'enabled', 'neq',
                THEME_BOOST_UNION_SETTING_SELECT_YES);
        }

        // Add tab to settings page.
        $page->add($tab);


        // Create slider tab.
        $tab = new admin_settingpage('theme_boost_union_slider',
                get_string('slidertab', 'theme_boost_union', null, true));

        // Create slider general heading.
        $name = 'theme_boost_union/slidergeneralheading';
        $title = get_string('slidergeneralheading', 'theme_boost_union', null, true);
        $setting = new admin_setting_heading($name, $title, null);
        $tab->add($setting);

        // Setting: Position of the slider on the frontpage.
        $sliderfrontpagepositionoptions = [
                THEME_BOOST_UNION_SETTING_SLIDER_FRONTPAGEPOSITION_BEFOREBEFORE =>
                        get_string('sliderfrontpagepositionsetting_beforebefore', 'theme_boost_union'),
                THEME_BOOST_UNION_SETTING_SLIDER_FRONTPAGEPOSITION_BEFOREAFTER =>
                        get_string('sliderfrontpagepositionsetting_beforeafter', 'theme_boost_union'),
                THEME_BOOST_UNION_SETTING_SLIDER_FRONTPAGEPOSITION_AFTERBEFORE =>
                        get_string('sliderfrontpagepositionsetting_afterbefore', 'theme_boost_union'),
                THEME_BOOST_UNION_SETTING_SLIDER_FRONTPAGEPOSITION_AFTERAFTER =>
                        get_string('sliderfrontpagepositionsetting_afterafter', 'theme_boost_union'),
        ];
        $name = 'theme_boost_union/sliderfrontpageposition';
        $title = get_string('sliderfrontpagepositionsetting', 'theme_boost_union', null, true);
        $url = new core\url('/admin/settings.php', ['section' => 'frontpagesettings']);
        $description = get_string('sliderfrontpagepositionsetting_desc', 'theme_boost_union', ['url' => $url], true);
        $setting = new admin_setting_configselect($name, $title, $description,
                THEME_BOOST_UNION_SETTING_SLIDER_FRONTPAGEPOSITION_BEFOREBEFORE, $sliderfrontpagepositionoptions);
        $tab->add($setting);

        // Setting: Enable arrow navigation.
        $name = 'theme_boost_union/sliderarrownav';
        $title = get_string('sliderarrownavsetting', 'theme_boost_union', null, true);
        $description = get_string('sliderarrownavsetting_desc', 'theme_boost_union', null, true);
        $setting = new admin_setting_configselect($name, $title, $description, THEME_BOOST_UNION_SETTING_SELECT_NO,
                $yesnooption);
        $tab->add($setting);

        // Setting: Enable slider indicator navigation.
        $name = 'theme_boost_union/sliderindicatornav';
        $title = get_string('sliderindicatornavsetting', 'theme_boost_union', null, true);
        $description = get_string('sliderindicatornavsetting_desc', 'theme_boost_union', null, true);
        $setting = new admin_setting_configselect($name, $title, $description, THEME_BOOST_UNION_SETTING_SELECT_NO,
                $yesnooption);
        $tab->add($setting);

        // Setting: Slider animation type.
        $slideranimationoptions = [
                THEME_BOOST_UNION_SETTING_SLIDER_ANIMATIONTYPE_NONE =>
                        get_string('slideranimationsetting_none', 'theme_boost_union'),
                THEME_BOOST_UNION_SETTING_SLIDER_ANIMATIONTYPE_FADE =>
                        get_string('slideranimationsetting_fade', 'theme_boost_union'),
                THEME_BOOST_UNION_SETTING_SLIDER_ANIMATIONTYPE_SLIDE =>
                        get_string('slideranimationsetting_slide', 'theme_boost_union'),
        ];
        $name = 'theme_boost_union/slideranimation';
        $title = get_string('slideranimationsetting', 'theme_boost_union', null, true);
        $description = get_string('slideranimationsetting_desc', 'theme_boost_union', null, true);
        $setting = new admin_setting_configselect($name, $title, $description,
                THEME_BOOST_UNION_SETTING_SLIDER_ANIMATIONTYPE_SLIDE, $slideranimationoptions);
        $tab->add($setting);

        // Setting: Slider interval speed.
        $name = 'theme_boost_union/sliderinterval';
        $title = get_string('sliderintervalsetting', 'theme_boost_union', null, true);
        $description = get_string('sliderintervalsetting_desc', 'theme_boost_union', null, true);
        $setting = new admin_setting_configtext($name, $title, $description, 5000, PARAM_INT, 6);
        $tab->add($setting);

        // Setting: Allow slider keyboard interaction.
        $name = 'theme_boost_union/sliderkeyboard';
        $title = get_string('sliderkeyboardsetting', 'theme_boost_union', null, true);
        $description = get_string('sliderkeyboardsetting_desc', 'theme_boost_union', null, true);
        $setting = new admin_setting_configselect($name, $title, $description, THEME_BOOST_UNION_SETTING_SELECT_YES,
                $yesnooption);
        $tab->add($setting);

        // Setting: Pause slider on mouseover.
        $name = 'theme_boost_union/sliderpause';
        $title = get_string('sliderpausesetting', 'theme_boost_union', null, true);
        $description = get_string('sliderpausesetting_desc', 'theme_boost_union', null, true);
        $setting = new admin_setting_configselect($name, $title, $description, THEME_BOOST_UNION_SETTING_SELECT_YES,
                $yesnooption);
        $tab->add($setting);

        // Setting: Cycle through slides.
        $sliderrideoptions = [
                THEME_BOOST_UNION_SETTING_SLIDER_RIDE_ONPAGELOAD =>
                        get_string('sliderridesetting_onpageload', 'theme_boost_union'),
                THEME_BOOST_UNION_SETTING_SLIDER_RIDE_AFTERINTERACTION =>
                        get_string('sliderridesetting_afterinteraction', 'theme_boost_union'),
                THEME_BOOST_UNION_SETTING_SLIDER_RIDE_NEVER =>
                        get_string('sliderridesetting_never', 'theme_boost_union'),
        ];
        $name = 'theme_boost_union/sliderride';
        $title = get_string('sliderridesetting', 'theme_boost_union', null, true);
        $description = get_string('sliderridesetting_desc', 'theme_boost_union', null, true);
        $setting = new admin_setting_configselect($name, $title, $description,
                THEME_BOOST_UNION_SETTING_SLIDER_RIDE_ONPAGELOAD, $sliderrideoptions);
        $tab->add($setting);

        // Setting: Continuously cycle through slides.
        $name = 'theme_boost_union/sliderwrap';
        $title = get_string('sliderwrapsetting', 'theme_boost_union', null, true);
        $description = get_string('sliderwrapsetting_desc', 'theme_boost_union', null, true);
        $setting = new admin_setting_configselect($name, $title, $description, THEME_BOOST_UNION_SETTING_SELECT_YES,
                $yesnooption);
        $tab->add($setting);

        // Prepare options for the order settings.
        $slidesorders = [];
        for ($i = 1; $i <= THEME_BOOST_UNION_SETTING_SLIDES_COUNT; $i++) {
            $slidesorders[$i] = $i;
        }

        // Create a hardcoded amount of slides without code duplication.
        for ($i = 1; $i <= THEME_BOOST_UNION_SETTING_SLIDES_COUNT; $i++) {

            // Create slide heading.
            $name = 'theme_boost_union/slide'.$i.'heading';
            $title = get_string('slideheading', 'theme_boost_union', ['no' => $i], true);
            $setting = new admin_setting_heading($name, $title, null);
            $tab->add($setting);

            // Setting: Slide enabled.
            $name = 'theme_boost_union/slide'.$i.'enabled';
            $title = get_string('slideenabledsetting', 'theme_boost_union', ['no' => $i], true);
            $description = get_string('slideenabledsetting_desc', 'theme_boost_union', ['no' => $i], true);
            $setting = new admin_setting_configselect($name, $title, $description, THEME_BOOST_UNION_SETTING_SELECT_NO,
                    $yesnooption);
            $tab->add($setting);

            // Setting: Slide background image.
            $name = 'theme_boost_union/slide'.$i.'backgroundimage';
            $title = get_string('slidebackgroundimagesetting', 'theme_boost_union', ['no' => $i], true);
            $description = get_string('slidebackgroundimagesetting_desc', 'theme_boost_union', ['no' => $i], true);
            $setting = new admin_setting_configstoredfile($name, $title, $description, 'slidebackgroundimage'.$i, 0,
                ['maxfiles' => 1, 'accepted_types' => 'web_image']);
            $setting->set_updatedcallback('theme_reset_all_caches');
            $tab->add($setting);
            $page->hide_if('theme_boost_union/slide'.$i.'backgroundimage', 'theme_boost_union/slide'.$i.'enabled',
                'neq', THEME_BOOST_UNION_SETTING_SELECT_YES);

            // Setting: Slide background image alt attribute.
            $name = 'theme_boost_union/slide'.$i.'backgroundimagealt';
            $title = get_string('slidebackgroundimagealtsetting', 'theme_boost_union', ['no' => $i], true);
            $description = get_string('slidebackgroundimagealtsetting_desc', 'theme_boost_union', ['no' => $i], true);
            $setting = new admin_setting_configtext($name, $title, $description, '');
            $tab->add($setting);
            $page->hide_if('theme_boost_union/slide'.$i.'backgroundimagealt', 'theme_boost_union/slide'.$i.'enabled', 'neq',
                THEME_BOOST_UNION_SETTING_SELECT_YES);

            // Setting: Slide caption.
            $name = 'theme_boost_union/slide'.$i.'caption';
            $title = get_string('slidecaptionsetting', 'theme_boost_union', ['no' => $i], true);
            $description = get_string('slidecaptionsetting_desc', 'theme_boost_union', ['no' => $i], true);
            $setting = new admin_setting_configtext($name, $title, $description, '');
            $tab->add($setting);
            $page->hide_if('theme_boost_union/slide'.$i.'caption', 'theme_boost_union/slide'.$i.'enabled', 'neq',
                THEME_BOOST_UNION_SETTING_SELECT_YES);

            // Setting: Slide content.
            $name = 'theme_boost_union/slide'.$i.'content';
            $title = get_string('slidecontentsetting', 'theme_boost_union', ['no' => $i], true);
            $description = get_string('slidecontentsetting_desc', 'theme_boost_union', ['no' => $i], true);
            $setting = new admin_setting_confightmleditor($name, $title, $description, '');
            $tab->add($setting);
            $page->hide_if('theme_boost_union/slide'.$i.'content', 'theme_boost_union/slide'.$i.'enabled', 'neq',
                THEME_BOOST_UNION_SETTING_SELECT_YES);

            // Setting: Slide content style.
            $name = 'theme_boost_union/slide'.$i.'contentstyle';
            $title = get_string('slidecontentstylesetting', 'theme_boost_union', ['no' => $i], true);
            $description = get_string('slidecontentstylesetting_desc', 'theme_boost_union', ['no' => $i], true);
            $slidecontentstyleoptions = [
                    THEME_BOOST_UNION_SETTING_CONTENTSTYLE_LIGHT =>
                            get_string('slidecontentstylesetting_light', 'theme_boost_union'),
                    THEME_BOOST_UNION_SETTING_CONTENTSTYLE_LIGHTSHADOW =>
                            get_string('slidecontentstylesetting_lightshadow', 'theme_boost_union'),
                    THEME_BOOST_UNION_SETTING_CONTENTSTYLE_DARK =>
                            get_string('slidecontentstylesetting_dark', 'theme_boost_union'),
                    THEME_BOOST_UNION_SETTING_CONTENTSTYLE_DARKSHADOW =>
                            get_string('slidecontentstylesetting_darkshadow', 'theme_boost_union'),
            ];
            $setting = new admin_setting_configselect($name, $title, $description,
                THEME_BOOST_UNION_SETTING_CONTENTSTYLE_LIGHT, $slidecontentstyleoptions);
            $tab->add($setting);
            $page->hide_if('theme_boost_union/slide'.$i.'contentstyle', 'theme_boost_union/slide'.$i.'enabled', 'neq',
                THEME_BOOST_UNION_SETTING_SELECT_YES);

            // Setting: Slide link URL.
            $name = 'theme_boost_union/slide'.$i.'link';
            $title = get_string('slidelinksetting', 'theme_boost_union', ['no' => $i], true);
            $description = get_string('slidelinksetting_desc', 'theme_boost_union', ['no' => $i], true);
            $setting = new admin_setting_configtext($name, $title, $description, '', PARAM_URL);
            $tab->add($setting);
            $page->hide_if('theme_boost_union/slide'.$i.'link', 'theme_boost_union/slide'.$i.'enabled', 'neq',
                    THEME_BOOST_UNION_SETTING_SELECT_YES);

            // Setting: Slide link title.
            $name = 'theme_boost_union/slide'.$i.'linktitle';
            $title = get_string('slidelinktitlesetting', 'theme_boost_union', ['no' => $i], true);
            $description = get_string('slidelinktitlesetting_desc', 'theme_boost_union', ['no' => $i], true);
            $setting = new admin_setting_configtext($name, $title, $description, '');
            $tab->add($setting);
            $page->hide_if('theme_boost_union/slide'.$i.'linktitle', 'theme_boost_union/slide'.$i.'enabled', 'neq',
                    THEME_BOOST_UNION_SETTING_SELECT_YES);

            // Setting: Slide link source.
            $name = 'theme_boost_union/slide'.$i.'linksource';
            $title = get_string('slidelinksourcesetting', 'theme_boost_union', ['no' => $i], true);
            $description = get_string('slidelinksourcesetting_desc', 'theme_boost_union', ['no' => $i], true);
            $slidelinksourceoptions = [
                    THEME_BOOST_UNION_SETTING_SLIDER_LINKSOURCE_BOTH =>
                            get_string('slidelinksourcesetting_both', 'theme_boost_union'),
                    THEME_BOOST_UNION_SETTING_SLIDER_LINKSOURCE_IMAGE =>
                            get_string('slidelinksourcesetting_image', 'theme_boost_union'),
                    THEME_BOOST_UNION_SETTING_SLIDER_LINKSOURCE_TEXT =>
                            get_string('slidelinksourcesetting_text', 'theme_boost_union'),
            ];
            $setting = new admin_setting_configselect($name, $title, $description,
                    THEME_BOOST_UNION_SETTING_SLIDER_LINKSOURCE_BOTH, $slidelinksourceoptions);
            $tab->add($setting);
            $page->hide_if('theme_boost_union/slide'.$i.'linksource', 'theme_boost_union/slide'.$i.'enabled', 'neq',
                    THEME_BOOST_UNION_SETTING_SELECT_YES);

            // Setting: Slide link target.
            $name = 'theme_boost_union/slide'.$i.'linktarget';
            $title = get_string('slidelinktargetsetting', 'theme_boost_union', ['no' => $i], true);
            $description = get_string('slidelinktargetsetting_desc', 'theme_boost_union', ['no' => $i], true);
            $slidelinktargetnoptions = [
                    THEME_BOOST_UNION_SETTING_LINKTARGET_SAMEWINDOW =>
                            get_string('slidelinktargetsetting_samewindow', 'theme_boost_union'),
                    THEME_BOOST_UNION_SETTING_LINKTARGET_NEWTAB =>
                            get_string('slidelinktargetsetting_newtab', 'theme_boost_union'), ];
            $setting = new admin_setting_configselect($name, $title, $description, THEME_BOOST_UNION_SETTING_LINKTARGET_SAMEWINDOW,
                    $slidelinktargetnoptions);
            $tab->add($setting);
            $page->hide_if('theme_boost_union/slide'.$i.'linktarget', 'theme_boost_union/slide'.$i.'enabled', 'neq',
                    THEME_BOOST_UNION_SETTING_SELECT_YES);

            // Setting: Slide order position.
            $name = 'theme_boost_union/slide'.$i.'order';
            $title = get_string('slideordersetting', 'theme_boost_union', ['no' => $i], true);
            $description = get_string('slideordersetting_desc', 'theme_boost_union', ['no' => $i], true);
            $setting = new admin_setting_configselect($name, $title, $description, $i, $slidesorders);
            $tab->add($setting);
            $page->hide_if('theme_boost_union/slide'.$i.'order', 'theme_boost_union/slide'.$i.'enabled', 'neq',
                    THEME_BOOST_UNION_SETTING_SELECT_YES);
        }

        // Add tab to settings page.
        $page->add($tab);

        // Add settings page to the admin settings category.
        $ADMIN->add('theme_boost_union', $page);


        // Create Functionality settings page with tabs
        // (and allow users with the theme/boost_union:configure capability to access it).
        $page = new theme_boost_admin_settingspage_tabs('theme_boost_union_functionality',
                get_string('configtitlefunctionality', 'theme_boost_union', null, true),
                'theme/boost_union:configure');

        // Create courses tab.
        $tab = new admin_settingpage('theme_boost_union_functionality_courses',
                get_string('coursestab', 'theme_boost_union', null, true));

        // Create course related hints heading.
        $name = 'theme_boost_union/courserelatedhintsheading';
        $title = get_string('courserelatedhintsheading', 'theme_boost_union', null, true);
        $setting = new admin_setting_heading($name, $title, null);
        $tab->add($setting);

        // Setting: Show hint for switched role.
        $name = 'theme_boost_union/showswitchedroleincourse';
        $title = get_string('showswitchedroleincoursesetting', 'theme_boost_union', null, true);
        $description = get_string('showswitchedroleincoursesetting_desc', 'theme_boost_union', null, true);
        $setting = new admin_setting_configselect($name, $title, $description, THEME_BOOST_UNION_SETTING_SELECT_NO, $yesnooption);
        $setting->set_updatedcallback('theme_reset_all_caches');
        $tab->add($setting);

        // Setting: Show hint in hidden courses.
        $name = 'theme_boost_union/showhintcoursehidden';
        $title = get_string('showhintcoursehiddensetting', 'theme_boost_union', null, true);
        $description = get_string('showhintcoursehiddensetting_desc', 'theme_boost_union', null, true);
        $setting = new admin_setting_configselect($name, $title, $description, THEME_BOOST_UNION_SETTING_SELECT_NO, $yesnooption);
        $tab->add($setting);

        // Setting: Show hint for forum notifications in hidden courses.
        $name = 'theme_boost_union/showhintforumnotifications';
        $title = get_string('showhintforumnotificationssetting', 'theme_boost_union', null, true);
        $description = get_string('showhintforumnotificationssetting_desc', 'theme_boost_union', null, true);
        $setting = new admin_setting_configselect($name, $title, $description, THEME_BOOST_UNION_SETTING_SELECT_NO, $yesnooption);
        $tab->add($setting);
        $page->hide_if('theme_boost_union/showhintforumnotifications', 'theme_boost_union/showhintcoursehidden', 'neq',
                THEME_BOOST_UNION_SETTING_SELECT_YES);

        // Setting: Show hint guest for access.
        $name = 'theme_boost_union/showhintcourseguestaccess';
        $title = get_string('showhintcoursguestaccesssetting', 'theme_boost_union', null, true);
        $description = get_string('showhintcourseguestaccesssetting_desc', 'theme_boost_union', null, true);
        $setting = new admin_setting_configselect($name, $title, $description, THEME_BOOST_UNION_SETTING_SELECT_NO, $yesnooption);
        $tab->add($setting);

        // Setting: Show hint for self enrolment without enrolment key.
        $name = 'theme_boost_union/showhintcourseselfenrol';
        $title = get_string('showhintcourseselfenrolsetting', 'theme_boost_union', null, true);
        $description = get_string('showhintcourseselfenrolsetting_desc', 'theme_boost_union', null, true);
        $setting = new admin_setting_configselect($name, $title, $description, THEME_BOOST_UNION_SETTING_SELECT_NO, $yesnooption);
        $tab->add($setting);

        // Add tab to settings page.
        $page->add($tab);


        // Create administration tab.
        $tab = new admin_settingpage('theme_boost_union_functionality_administration',
            get_string('administrationtab', 'theme_boost_union', null, true));

        // Create course management heading.
        $name = 'theme_boost_union/coursemanagementheading';
        $title = get_string('coursemanagementheading', 'theme_boost_union', null, true);
        $setting = new admin_setting_heading($name, $title, null);
        $tab->add($setting);

        // Prepare course management page URL.
        $coursemgnturl = new core\url('/course/management.php');

        // Setting: Show view course icon in course management.
        $name = 'theme_boost_union/showviewcourseiconincoursemgnt';
        $title = get_string('showviewcourseiconincoursemgntsetting', 'theme_boost_union', null, true);
        $description = get_string('showviewcourseiconincoursemgntsesetting_desc', 'theme_boost_union',
                $coursemgnturl->out(), true);
        $setting = new admin_setting_configselect($name, $title, $description, THEME_BOOST_UNION_SETTING_SELECT_NO, $yesnooption);
        $tab->add($setting);

        // Add tab to settings page.
        $page->add($tab);

        // Add settings page to the admin settings category.
        $ADMIN->add('theme_boost_union', $page);


<<<<<<< HEAD
        // Create SCSS snippets settings page with tabs (and external pages).
        // (and allow users with the theme/boost_union:configure capability to access it).
        $page = new admin_settingspage_tabs_with_external('theme_boost_union_snippets',
                get_string('configtitlesnippets', 'theme_boost_union', null, true),
                'theme/boost_union:configure');

        // Create SCSS snippets overview tab
        // (and allow users with the theme/boost_union:configure capability to access it).
        $tab = new admin_externalpage_in_tab('theme_boost_union_snippets_overview',
                get_string('snippetsoverview', 'theme_boost_union', null, true),
                new moodle_url('/theme/boost_union/snippets/overview.php'),
                'theme/boost_union:configure');
=======
        // Create Accessibility settings page with tabs
        // (and allow users with the theme/boost_union:configure capability to access it).
        $page = new theme_boost_admin_settingspage_tabs('theme_boost_union_accessibility',
                get_string('configtitleaccessibility', 'theme_boost_union', null, true),
                'theme/boost_union:configure');

        // Create Declaration tab.
        $tab = new admin_settingpage('theme_boost_union_content_accessibilitydeclaration',
                get_string('accessibilitydeclarationtab', 'theme_boost_union', null, true));

        // Create Declaration of accessibility page heading.
        $name = 'theme_boost_union/accessibilityheading';
        $title = get_string('accessibilitydeclarationheading', 'theme_boost_union', null, true);
        $setting = new admin_setting_heading($name, $title, null);
        $tab->add($setting);

        // Setting: Enable Declaration of accessibility page.
        $name = 'theme_boost_union/enableaccessibilitydeclaration';
        $title = get_string('enableaccessibilitydeclarationsetting', 'theme_boost_union', null, true);
        $staticpagesurl = new \core\url('/admin/settings.php', ['section' => 'theme_boost_union_content'],
                'theme_boost_union_content_staticpages');
        $description = get_string('enableaccessibilitydeclarationsetting_desc', 'theme_boost_union', ['url' => $staticpagesurl],
                true);
        $setting = new admin_setting_configselect($name, $title, $description, THEME_BOOST_UNION_SETTING_SELECT_NO,
                $yesnooption);
        $tab->add($setting);

        // Setting: Declaration of accessibility page content.
        $name = 'theme_boost_union/accessibilitydeclarationcontent';
        $title = get_string('accessibilitydeclarationcontentsetting', 'theme_boost_union', null, true);
        $description = get_string('accessibilitydeclarationcontentsetting_desc', 'theme_boost_union', null, true);
        $setting = new admin_setting_confightmleditor($name, $title, $description, '');
        $tab->add($setting);
        $page->hide_if('theme_boost_union/accessibilitydeclarationcontent', 'theme_boost_union/enableaccessibilitydeclaration',
                'neq', THEME_BOOST_UNION_SETTING_SELECT_YES);

        // Setting: Declaration of accessibility page title.
        $name = 'theme_boost_union/accessibilitydeclarationpagetitle';
        $title = get_string('accessibilitydeclarationpagetitlesetting', 'theme_boost_union', null, true);
        $description = get_string('accessibilitydeclarationpagetitlesetting_desc', 'theme_boost_union', null, true);
        $default = get_string('accessibilitydeclarationpagetitledefault', 'theme_boost_union', null, true);
        $setting = new admin_setting_configtext($name, $title, $description, $default);
        $tab->add($setting);
        $page->hide_if('theme_boost_union/accessibilitydeclarationpagetitle', 'theme_boost_union/enableaccessibilitydeclaration',
                'neq', THEME_BOOST_UNION_SETTING_SELECT_YES);

        // Setting: Declaration of accessibility page link position.
        $name = 'theme_boost_union/accessibilitydeclarationlinkposition';
        $title = get_string('accessibilitydeclarationlinkpositionsetting', 'theme_boost_union', null, true);
        $pageurl = theme_boost_union_get_staticpage_link('accessibility');
        $description = get_string('accessibilitydeclarationlinkpositionsetting_desc', 'theme_boost_union', ['url' => $pageurl],
                true);
        $linkpositionoption =
                // Don't use string lazy loading (= false) because the string will be directly used and would produce a
                // PHP warning otherwise.
                [THEME_BOOST_UNION_SETTING_STATICPAGELINKPOSITION_NONE =>
                        get_string('accessibilitydeclarationlinkpositionnone', 'theme_boost_union', null, false),
                        THEME_BOOST_UNION_SETTING_STATICPAGELINKPOSITION_FOOTNOTE =>
                                get_string('accessibilitydeclarationlinkpositionfootnote', 'theme_boost_union', null, false),
                        THEME_BOOST_UNION_SETTING_STATICPAGELINKPOSITION_FOOTER =>
                                get_string('accessibilitydeclarationlinkpositionfooter', 'theme_boost_union', null, false),
                        THEME_BOOST_UNION_SETTING_STATICPAGELINKPOSITION_BOTH =>
                                get_string('accessibilitydeclarationlinkpositionboth', 'theme_boost_union', null, false), ];
        $default = 'none';
        $setting = new admin_setting_configselect($name, $title, $description, $default, $linkpositionoption);
        $tab->add($setting);
        $page->hide_if('theme_boost_union/accessibilitydeclarationlinkposition', 'theme_boost_union/enableaccessibilitydeclaration',
                'neq', THEME_BOOST_UNION_SETTING_SELECT_YES);
>>>>>>> 66c24bab

        // Add tab to settings page.
        $page->add($tab);

<<<<<<< HEAD

        // Create SCSS snippets settings tab.
        $tab = new admin_settingpage('theme_boost_union_snippets_settings',
                get_string('snippetssettings', 'theme_boost_union', null, true));

        // Create built-in snippets heading.
        $name = 'theme_boost_union/builtinsnippetsheading';
        $title = get_string('snippetsbuiltinsnippetsheading', 'theme_boost_union', null, true);
        $setting = new admin_setting_heading($name, $title, null);
        $tab->add($setting);

        // Setting: Enable built-in snippets.
        $name = 'theme_boost_union/enablebuiltinsnippets';
        $title = get_string('enablebuiltinsnippets', 'theme_boost_union', null, true);
        $description = get_string('enablebuiltinsnippets_desc', 'theme_boost_union', null, true);
        $setting = new admin_setting_configselect($name, $title, $description, THEME_BOOST_UNION_SETTING_SELECT_NO, $yesnooption);
        $setting->set_updatedcallback('theme_reset_all_caches');
        $tab->add($setting);

        // Create uploaded snippets heading.
        $name = 'theme_boost_union/uploadedsnippetsheading';
        $title = get_string('snippetsuploadedsnippetsheading', 'theme_boost_union', null, true);
        $setting = new admin_setting_heading($name, $title, null);
        $tab->add($setting);

        // Setting: Enable uploaded snippets.
        $name = 'theme_boost_union/enableuploadedsnippets';
        $title = get_string('enableuploadedsnippets', 'theme_boost_union', null, true);
        $description = get_string('enableuploadedsnippets_desc', 'theme_boost_union', null, true);
        $setting = new admin_setting_configselect($name, $title, $description, THEME_BOOST_UNION_SETTING_SELECT_NO, $yesnooption);
        $setting->set_updatedcallback('theme_reset_all_caches');
        $tab->add($setting);

        // Setting: Uploaded snippets.
        $name = 'theme_boost_union/uploadedsnippets';
        $title = get_string('uploadedsnippets', 'theme_boost_union', null, true);
        $snippetrepourl = 'https://github.com/moodle-an-hochschulen/moodle-theme_boost_union_snippets';
        $description = get_string('uploadedsnippets_desc', 'theme_boost_union', ['url' => $snippetrepourl], true);
        $uploadedsnippetsextensions = array_map(function($item) {
            return '.'.$item;
        }, snippets::ALLOWED_PREVIEW_FILE_EXTENSIONS);;
        $uploadedsnippetsextensions[] = '.scss';
        $uploadedsnippetsextensions[] = '.zip';
        $setting = new admin_setting_configstoredfile($name, $title, $description, 'snippets', 0,
                ['maxfiles' => -1, 'subdirs' => 1, 'accepted_types' => $uploadedsnippetsextensions]);
        $tab->add($setting);
        $page->hide_if('theme_boost_union/uploadedsnippets', 'theme_boost_union/enableuploadedsnippets', 'neq',
        THEME_BOOST_UNION_SETTING_SELECT_YES);
=======
        // Create Support tab.
        $tab = new admin_settingpage('theme_boost_union_content_accessibilitysupport',
                get_string('accessibilitysupporttab', 'theme_boost_union', null, true));

        // Create Accessibility support page heading.
        $name = 'theme_boost_union/accessibilitysupportheading';
        $title = get_string('accessibilitysupportheading', 'theme_boost_union', null, true);
        $setting = new admin_setting_heading($name, $title, null);
        $tab->add($setting);

        // Setting: Enable accessibility support page.
        $name = 'theme_boost_union/enableaccessibilitysupport';
        $title = get_string('enableaccessibilitysupportsetting', 'theme_boost_union', null, true);
        $sitesupporturl = new \core\url('/user/contactsitesupport.php');
        $description = get_string('enableaccessibilitysupportsetting_desc', 'theme_boost_union', ['url' => $sitesupporturl],
                true);
        $setting = new admin_setting_configselect($name, $title, $description, THEME_BOOST_UNION_SETTING_SELECT_NO,
                $yesnooption);
        $tab->add($setting);

        // Setting: Accessibility support page content.
        $name = 'theme_boost_union/accessibilitysupportcontent';
        $title = get_string('accessibilitysupportcontentsetting', 'theme_boost_union', null, true);
        $description = get_string('accessibilitysupportcontentsetting_desc', 'theme_boost_union', null, true);
        $default = get_string('accessibilitysupportcontentdefault', 'theme_boost_union', null, true);
        $setting = new admin_setting_confightmleditor($name, $title, $description, $default);
        $tab->add($setting);
        $page->hide_if('theme_boost_union/accessibilitysupportcontent', 'theme_boost_union/enableaccessibilitysupport', 'neq',
                THEME_BOOST_UNION_SETTING_SELECT_YES);

        // Setting: Accessibility support page title.
        $name = 'theme_boost_union/accessibilitysupportpagetitle';
        $title = get_string('accessibilitysupportpagetitlesetting', 'theme_boost_union', null, true);
        $description = get_string('accessibilitysupportpagetitlesetting_desc', 'theme_boost_union', null, true);
        $default = get_string('accessibilitysupportpagetitledefault', 'theme_boost_union', null, true);
        $setting = new admin_setting_configtext($name, $title, $description, $default);
        $tab->add($setting);
        $page->hide_if('theme_boost_union/accessibilitysupportpagetitle', 'theme_boost_union/enableaccessibilitysupport', 'neq',
                THEME_BOOST_UNION_SETTING_SELECT_YES);

        // Setting: Accessibility support page link position.
        $name = 'theme_boost_union/accessibilitysupportlinkposition';
        $title = get_string('accessibilitysupportlinkpositionsetting', 'theme_boost_union', null, true);
        $pageurl = theme_boost_union_get_accessibility_link('support');
        $description = get_string('accessibilitysupportlinkpositionsetting_desc', 'theme_boost_union', ['url' => $pageurl],
                true);
        $linkpositionoption =
                // Don't use string lazy loading (= false) because the string will be directly used and would produce a
                // PHP warning otherwise.
                [THEME_BOOST_UNION_SETTING_STATICPAGELINKPOSITION_NONE =>
                        get_string('accessibilitysupportlinkpositionnone', 'theme_boost_union', null, false),
                        THEME_BOOST_UNION_SETTING_STATICPAGELINKPOSITION_FOOTNOTE =>
                                get_string('accessibilitysupportlinkpositionfootnote', 'theme_boost_union', null, false),
                        THEME_BOOST_UNION_SETTING_STATICPAGELINKPOSITION_FOOTER =>
                                get_string('accessibilitysupportlinkpositionfooter', 'theme_boost_union', null, false),
                        THEME_BOOST_UNION_SETTING_STATICPAGELINKPOSITION_BOTH =>
                                get_string('accessibilitysupportlinkpositionboth', 'theme_boost_union', null, false), ];
        $default = 'none';
        $setting = new admin_setting_configselect($name, $title, $description, $default, $linkpositionoption);
        $tab->add($setting);
        $page->hide_if('theme_boost_union/accessibilitysupportlinkposition', 'theme_boost_union/enableaccessibilitysupport', 'neq',
                THEME_BOOST_UNION_SETTING_SELECT_YES);

        // Setting: Allow accessibility support page without login.
        $name = 'theme_boost_union/allowaccessibilitysupportwithoutlogin';
        $title = get_string('allowaccessibilitysupportwithoutlogin', 'theme_boost_union', null, true);
        $description = get_string('allowaccessibilitysupportwithoutlogin_desc', 'theme_boost_union', null, true);
        $setting = new admin_setting_configselect($name, $title, $description, THEME_BOOST_UNION_SETTING_SELECT_NO,
                $yesnooption);
        $tab->add($setting);
        $page->hide_if('theme_boost_union/allowaccessibilitysupportwithoutlogin', 'theme_boost_union/enableaccessibilitysupport',
                'neq', THEME_BOOST_UNION_SETTING_SELECT_YES);

        // Setting: Enable accessibility button.
        $name = 'theme_boost_union/enableaccessibilitysupportfooterbutton';
        $title = get_string('enableaccessibilitysupportfooterbuttonsetting', 'theme_boost_union', null, true);
        $description = get_string('enableaccessibilitysupportfooterbuttonsetting_desc', 'theme_boost_union', null, true);
        $setting = new admin_setting_configselect($name, $title, $description, THEME_BOOST_UNION_SETTING_SELECT_NO,
                $yesnooption);
        $tab->add($setting);
        $page->hide_if('theme_boost_union/enableaccessibilitysupportfooterbutton', 'theme_boost_union/enableaccessibilitysupport',
                'neq', THEME_BOOST_UNION_SETTING_SELECT_YES);

        // Setting: Allow anonymous support page submissions.
        $name = 'theme_boost_union/allowanonymoussubmits';
        $title = get_string('allowanonymoussubmitssetting', 'theme_boost_union', null, true);
        $description = get_string('allowanonymoussubmitssetting_desc', 'theme_boost_union', null, true);
        $setting = new admin_setting_configselect($name, $title, $description, THEME_BOOST_UNION_SETTING_SELECT_NO,
                $yesnooption);
        $tab->add($setting);
        $page->hide_if('theme_boost_union/allowanonymoussubmits', 'theme_boost_union/enableaccessibilitysupport', 'neq',
                THEME_BOOST_UNION_SETTING_SELECT_YES);

        // Setting: Allow sending technical information along.
        $name = 'theme_boost_union/allowsendtechinfoalong';
        $title = get_string('allowsendtechinfoalongsetting', 'theme_boost_union', null, true);
        $description = get_string('allowsendtechinfoalongsetting_desc', 'theme_boost_union', null, true);
        $setting = new admin_setting_configselect($name, $title, $description, THEME_BOOST_UNION_SETTING_SELECT_YES,
                $yesnooption);
        $tab->add($setting);
        $page->hide_if('theme_boost_union/allowsendtechinfoalong', 'theme_boost_union/enableaccessibilitysupport', 'neq',
                THEME_BOOST_UNION_SETTING_SELECT_YES);

        // Setting: Accessibility support user email.
        $name = 'theme_boost_union/accessibilitysupportusermail';
        $title = get_string('accessibilitysupportusermail', 'theme_boost_union', null, true);
        $sitesupportsettingsurl = new \core\url('/admin/settings.php', ['section' => 'supportcontact']);
        $description = get_string('accessibilitysupportusermail_desc', 'theme_boost_union', ['url' => $sitesupportsettingsurl],
                true);
        $setting = new admin_setting_configtext($name, $title, $description, '', PARAM_EMAIL);
        $tab->add($setting);
        $page->hide_if('theme_boost_union/accessibilitysupportusermail', 'theme_boost_union/enableaccessibilitysupport', 'neq',
                THEME_BOOST_UNION_SETTING_SELECT_YES);

        // Setting: Accessibility support page screenreader title.
        $name = 'theme_boost_union/accessibilitysupportpagesrlinktitle';
        $title = get_string('accessibilitysupportpagesrlinktitlesetting', 'theme_boost_union', null, true);
        $description = get_string('accessibilitysupportpagesrlinktitlesetting_desc', 'theme_boost_union', null, true);
        $default = get_string('accessibilitysupportpagesrlinktitledefault', 'theme_boost_union', null, true);
        $setting = new admin_setting_configtext($name, $title, $description, $default);
        $tab->add($setting);
        $page->hide_if('theme_boost_union/accessibilitysupportpagesrlinktitle', 'theme_boost_union/enableaccessibilitysupport',
                'neq', THEME_BOOST_UNION_SETTING_SELECT_YES);

        // Setting: Add re-captcha to accessibility support page.
        $name = 'theme_boost_union/accessibilitysupportrecaptcha';
        $title = get_string('accessibilitysupportrecaptcha', 'theme_boost_union', null, true);
        $authsettingsurl = new \core\url('/admin/settings.php', ['section' => 'manageauths']);
        $supportformsurl = new \core\url('/user/contactsitesupport.php');
        $description = get_string('accessibilitysupportrecaptcha_desc', 'theme_boost_union',
                ['settings' => $authsettingsurl, 'support' => $supportformsurl], true);
        $accessibilitysupportrecaptchaoptions = [
                THEME_BOOST_UNION_SETTING_SELECT_NEVER =>
                        get_string('never', 'theme_boost_union'),
                THEME_BOOST_UNION_SETTING_SELECT_ALWAYS =>
                        get_string('always', 'theme_boost_union'),
                THEME_BOOST_UNION_SETTING_SELECT_ONLYGUESTSANDNONLOGGEDIN =>
                        get_string('forguestsonly', 'theme_boost_union'),
        ];
        $setting = new admin_setting_configselect($name, $title, $description, THEME_BOOST_UNION_SETTING_SELECT_NEVER,
                $accessibilitysupportrecaptchaoptions);
        $tab->add($setting);
        $page->hide_if('theme_boost_union/accessibilitysupportrecaptcha', 'theme_boost_union/enableaccessibilitysupport',
                'neq', THEME_BOOST_UNION_SETTING_SELECT_YES);
>>>>>>> 66c24bab

        // Add tab to settings page.
        $page->add($tab);

        // Add settings page to the admin settings category.
        $ADMIN->add('theme_boost_union', $page);
<<<<<<< HEAD
=======

>>>>>>> 66c24bab
    }

    // Add JS to remember the active admin tab to the page.
    $PAGE->requires->js_call_amd('theme_boost_union/admintabs', 'init');
}<|MERGE_RESOLUTION|>--- conflicted
+++ resolved
@@ -2830,8 +2830,6 @@
         // Add settings page to the admin settings category.
         $ADMIN->add('theme_boost_union', $page);
 
-
-<<<<<<< HEAD
         // Create SCSS snippets settings page with tabs (and external pages).
         // (and allow users with the theme/boost_union:configure capability to access it).
         $page = new admin_settingspage_tabs_with_external('theme_boost_union_snippets',
@@ -2844,7 +2842,13 @@
                 get_string('snippetsoverview', 'theme_boost_union', null, true),
                 new moodle_url('/theme/boost_union/snippets/overview.php'),
                 'theme/boost_union:configure');
-=======
+
+         // Add tab to settings page.
+         $page->add($tab);
+
+         // Add settings page to the admin settings category.
+         $ADMIN->add('theme_boost_union', $page);
+
         // Create Accessibility settings page with tabs
         // (and allow users with the theme/boost_union:configure capability to access it).
         $page = new theme_boost_admin_settingspage_tabs('theme_boost_union_accessibility',
@@ -2913,12 +2917,9 @@
         $tab->add($setting);
         $page->hide_if('theme_boost_union/accessibilitydeclarationlinkposition', 'theme_boost_union/enableaccessibilitydeclaration',
                 'neq', THEME_BOOST_UNION_SETTING_SELECT_YES);
->>>>>>> 66c24bab
 
         // Add tab to settings page.
         $page->add($tab);
-
-<<<<<<< HEAD
 
         // Create SCSS snippets settings tab.
         $tab = new admin_settingpage('theme_boost_union_snippets_settings',
@@ -2967,7 +2968,7 @@
         $tab->add($setting);
         $page->hide_if('theme_boost_union/uploadedsnippets', 'theme_boost_union/enableuploadedsnippets', 'neq',
         THEME_BOOST_UNION_SETTING_SELECT_YES);
-=======
+
         // Create Support tab.
         $tab = new admin_settingpage('theme_boost_union_content_accessibilitysupport',
                 get_string('accessibilitysupporttab', 'theme_boost_union', null, true));
@@ -3112,17 +3113,12 @@
         $tab->add($setting);
         $page->hide_if('theme_boost_union/accessibilitysupportrecaptcha', 'theme_boost_union/enableaccessibilitysupport',
                 'neq', THEME_BOOST_UNION_SETTING_SELECT_YES);
->>>>>>> 66c24bab
 
         // Add tab to settings page.
         $page->add($tab);
 
         // Add settings page to the admin settings category.
         $ADMIN->add('theme_boost_union', $page);
-<<<<<<< HEAD
-=======
-
->>>>>>> 66c24bab
     }
 
     // Add JS to remember the active admin tab to the page.
