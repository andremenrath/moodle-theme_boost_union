<?php
// This file is part of Moodle - http://moodle.org/
//
// Moodle is free software: you can redistribute it and/or modify
// it under the terms of the GNU General Public License as published by
// the Free Software Foundation, either version 3 of the License, or
// (at your option) any later version.
//
// Moodle is distributed in the hope that it will be useful,
// but WITHOUT ANY WARRANTY; without even the implied warranty of
// MERCHANTABILITY or FITNESS FOR A PARTICULAR PURPOSE.  See the
// GNU General Public License for more details.
//
// You should have received a copy of the GNU General Public License
// along with Moodle.  If not, see <http://www.gnu.org/licenses/>.

/**
 * Theme Boost Union - Upgrade script.
 *
 * @package    theme_boost_union
 * @copyright  2022 Alexander Bias, lern.link GmbH <alexander.bias@lernlink.de>
 * @copyright  on behalf of Zurich University of Applied Sciences (ZHAW)
 * @license    http://www.gnu.org/copyleft/gpl.html GNU GPL v3 or later
 */

use theme_boost_union\snippets;

/**
 * Function to upgrade theme_boost_union
 * @param int $oldversion the version we are upgrading from
 * @return bool result
 */
function xmldb_theme_boost_union_upgrade($oldversion) {
    global $DB, $OUTPUT;

    $dbman = $DB->get_manager();

    if ($oldversion < 2022080916) {

        // Define table theme_boost_union_flavours to be created.
        $table = new xmldb_table('theme_boost_union_flavours');

        // Adding fields to table theme_boost_union_flavours.
        $table->add_field('id', XMLDB_TYPE_INTEGER, '10', null, XMLDB_NOTNULL, XMLDB_SEQUENCE, null);
        $table->add_field('title', XMLDB_TYPE_CHAR, '255', null, XMLDB_NOTNULL, null, null);
        $table->add_field('description', XMLDB_TYPE_TEXT, null, null, null, null, null);
        $table->add_field('description_format', XMLDB_TYPE_INTEGER, '10', null, null, null, null);
        $table->add_field('sort', XMLDB_TYPE_INTEGER, '10', null, null, null, null);
        $table->add_field('applytocohorts', XMLDB_TYPE_INTEGER, '1', null, null, null, null);
        $table->add_field('applytocohorts_ids', XMLDB_TYPE_TEXT, null, null, null, null, null);
        $table->add_field('applytocategories', XMLDB_TYPE_INTEGER, '1', null, null, null, null);
        $table->add_field('applytocategories_ids', XMLDB_TYPE_TEXT, null, null, null, null, null);
        $table->add_field('applytocategories_subcats', XMLDB_TYPE_INTEGER, '1', null, null, null, null);
        $table->add_field('look_logo', XMLDB_TYPE_CHAR, '255', null, null, null, null);
        $table->add_field('look_logocompact', XMLDB_TYPE_CHAR, '255', null, null, null, null);
        $table->add_field('look_favicon', XMLDB_TYPE_CHAR, '255', null, null, null, null);
        $table->add_field('look_backgroundimage', XMLDB_TYPE_CHAR, '255', null, null, null, null);
        $table->add_field('look_rawscss', XMLDB_TYPE_TEXT, null, null, null, null, null);

        // Adding keys to table theme_boost_union_flavours.
        $table->add_key('primary', XMLDB_KEY_PRIMARY, ['id']);

        // Conditionally launch create table for theme_boost_union_flavours.
        if (!$dbman->table_exists($table)) {
            $dbman->create_table($table);
        }

        // Boost_union savepoint reached.
        upgrade_plugin_savepoint(true, 2022080916, 'theme', 'boost_union');
    }

    if ($oldversion < 2022080922) {

        // Start composing the notification to inform the admin.
        $message = \core\output\html_writer::tag('p', get_string('upgradenotice_2022080922', 'theme_boost_union'));

        // Handle the logo and compact logo (which have got now new settings in Boost Union).
        foreach (['logo', 'logocompact'] as $setting) {
            // Initialize the logo copying status.
            $logocopied = false;

            // Fetch the logo config from Moodle core.
            $logocore = get_config('core_admin', $setting);

            // If a logo exists in Moodle core.
            if (!empty($logocore)) {
                // Get the system context.
                $systemcontext = \context_system::instance();

                // Get file storage.
                $fs = get_file_storage();

                // Get the files.
                $files = $fs->get_area_files($systemcontext->id, 'core_admin', $setting, false, 'itemid', false);
                if ($files) {
                    // Just pick the first file - we are sure that there is just one file.
                    $file = reset($files);

                    // Create the filerecord with the modified information.
                    $filerecord = [
                            'component' => 'theme_boost_union',
                            'filearea' => $setting,
                    ];

                    // Copy the logo file to Boost Union.
                    $newfile = $fs->create_file_from_storedfile($filerecord, $file);

                    // Set the theme config to the file name.
                    set_config($setting, '/'.$newfile->get_filename(), 'theme_boost_union');

                    // Remember the logo copying status.
                    $logocopied = true;
                }
            }

            // If the logo has been copied.
            if ($logocopied == true) {
                // Add the corresponding note to the notification.
                $message .= \core\output\html_writer::tag('p', get_string('upgradenotice_2022080922_copied', 'theme_boost_union',
                        get_string('upgradenotice_2022080922_'.$setting, 'theme_boost_union')));

                // Otherwise, if no logo was copied.
            } else {
                // Add the corresponding note to the notification.
                $message .= \core\output\html_writer::tag('p', get_string('upgradenotice_2022080922_notcopied', 'theme_boost_union',
                        get_string('upgradenotice_2022080922_'.$setting, 'theme_boost_union')));
            }
        }

        // Show the notification.
        // (If this notification is shown during a CLI upgrade, the p and strong HTML tags are shown as well.
        // We accept this glitch as it's just a one-time glitch and the admin can still read the notification.
        $notification = new \core\output\notification($message, \core\output\notification::NOTIFY_SUCCESS);
        $notification->set_show_closebutton(false);
        echo $OUTPUT->render($notification);

        // Boost_union savepoint reached.
        upgrade_plugin_savepoint(true, 2022080922, 'theme', 'boost_union');
    }

    if ($oldversion < 2023010517) {

        // Define table theme_boost_union_menus to be created.
        $table = new xmldb_table('theme_boost_union_menus');

        // Adding fields to table theme_boost_union_menus.
        $table->add_field('id', XMLDB_TYPE_INTEGER, '18', XMLDB_UNSIGNED, XMLDB_NOTNULL, XMLDB_SEQUENCE);
        $table->add_field('title', XMLDB_TYPE_CHAR, '255', null, null);
        $table->add_field('description', XMLDB_TYPE_TEXT, null, null, null, null, null, 'title');
        $table->add_field('description_format', XMLDB_TYPE_INTEGER, 9, null, null, null, null, 'description');
        $table->add_field('showdesc', XMLDB_TYPE_INTEGER, '9', null, null, null, null, 'description_format');
        $table->add_field('sortorder', XMLDB_TYPE_INTEGER, '18', XMLDB_UNSIGNED, null, null, null, 'showdesc');
        $table->add_field('location', XMLDB_TYPE_CHAR, '50', null, XMLDB_NOTNULL, null, null, 'sortorder');
        $table->add_field('type', XMLDB_TYPE_INTEGER, '9', null, XMLDB_NOTNULL, null, '1', 'location');
        $table->add_field('mode', XMLDB_TYPE_INTEGER, '9', null, null, null, '1', 'type');
        $table->add_field('cssclass', XMLDB_TYPE_CHAR, '50', null, null, null, null, 'mode');
        $table->add_field('moremenubehavior', XMLDB_TYPE_INTEGER, '9', XMLDB_UNSIGNED, null, null, null, 'cssclass');
        $table->add_field('cardsize', XMLDB_TYPE_INTEGER, '9', XMLDB_UNSIGNED, null, null, null, 'moremenubehavior');
        $table->add_field('cardform', XMLDB_TYPE_INTEGER, '9', XMLDB_UNSIGNED, null, null, null, 'cardsize');
        $table->add_field('overflowbehavior', XMLDB_TYPE_INTEGER, '9', XMLDB_UNSIGNED, null, null, null, 'cardform');
        $table->add_field('roles', XMLDB_TYPE_TEXT, null, null, null, null, null, 'overflowbehavior');
        $table->add_field('rolecontext', XMLDB_TYPE_INTEGER, '9', null, null, null, null, 'roles');
        $table->add_field('cohorts', XMLDB_TYPE_TEXT, null, null, null, null, null, 'rolecontext');
        $table->add_field('operator', XMLDB_TYPE_INTEGER, '9', null, null, null, null, 'cohorts');
        $table->add_field('languages', XMLDB_TYPE_TEXT, null, null, null, null, null, 'operator');
        $table->add_field('start_date', XMLDB_TYPE_INTEGER, '18', null, null, null, null, 'languages');
        $table->add_field('end_date', XMLDB_TYPE_INTEGER, '18', null, null, null, null, 'start_date');
        $table->add_field('visible', XMLDB_TYPE_INTEGER, '9', XMLDB_UNSIGNED, XMLDB_NOTNULL, null, '1', 'end_date');

        // Adding keys to table theme_boost_union_menus.
        $table->add_key('primary', XMLDB_KEY_PRIMARY, ['id']);

        // Conditionally launch create table for theme_boost_union_menus.
        if (!$dbman->table_exists($table)) {
            $dbman->create_table($table);
        }

        // Define table theme_boost_union_menuitems to be created.
        $table = new xmldb_table('theme_boost_union_menuitems');

        // Adding fields to table theme_boost_union_menuitems.
        $table->add_field('id', XMLDB_TYPE_INTEGER, '18', XMLDB_UNSIGNED, XMLDB_NOTNULL, XMLDB_SEQUENCE);
        $table->add_field('title', XMLDB_TYPE_CHAR, '255', null, null);
        $table->add_field('menu', XMLDB_TYPE_INTEGER, '18', XMLDB_UNSIGNED, XMLDB_NOTNULL, null, null, 'title');
        $table->add_field('type', XMLDB_TYPE_INTEGER, '9', XMLDB_UNSIGNED, null, null, '1', 'menu');
        $table->add_field('sortorder', XMLDB_TYPE_INTEGER, '18', XMLDB_UNSIGNED, null, null, null, 'type');
        $table->add_field('url', XMLDB_TYPE_TEXT, null, null, null, null, null, 'sortorder');
        $table->add_field('category', XMLDB_TYPE_TEXT, null, null, null, null, null, 'url');
        $table->add_field('enrolmentrole', XMLDB_TYPE_TEXT, null, null, null, null, null, 'category');
        $table->add_field('completionstatus', XMLDB_TYPE_CHAR, '20', null, null, null, null, 'enrolmentrole');
        $table->add_field('daterange', XMLDB_TYPE_CHAR, '20', null, null, null, null, 'completionstatus');
        $table->add_field('customfields', XMLDB_TYPE_TEXT, null, null, null, null, null, 'daterange');
        $table->add_field('displayfield', XMLDB_TYPE_INTEGER, '9', null, null, null, null, 'customfields');
        $table->add_field('textcount', XMLDB_TYPE_INTEGER, '9', null, null, null, null, 'displayfield');
        $table->add_field('mode', XMLDB_TYPE_INTEGER, '9', XMLDB_UNSIGNED, XMLDB_NOTNULL, null, null, 'textcount');
        $table->add_field('menuicon', XMLDB_TYPE_CHAR, '50', null, null, null, null, 'mode');
        $table->add_field('display', XMLDB_TYPE_INTEGER, '9', XMLDB_UNSIGNED, null, null, null, 'menuicon');
        $table->add_field('tooltip', XMLDB_TYPE_CHAR, '255', null, null);
        $table->add_field('target', XMLDB_TYPE_INTEGER, '9', null, null, null, null, 'tooltip');
        $table->add_field('cssclass', XMLDB_TYPE_CHAR, '50', null, null, null, null, 'target');
        $table->add_field('textposition', XMLDB_TYPE_INTEGER, '9', null, null, null, '0', 'cssclass');
        $table->add_field('textcolor', XMLDB_TYPE_CHAR, '10', null, null, null, null, 'textposition');
        $table->add_field('backgroundcolor', XMLDB_TYPE_CHAR, '10', null, null, null, null, 'textcolor');
        $table->add_field('desktop', XMLDB_TYPE_INTEGER, '9', XMLDB_UNSIGNED, null, null, '1', 'backgroundcolor');
        $table->add_field('tablet', XMLDB_TYPE_INTEGER, '9', XMLDB_UNSIGNED, null, null, '1', 'desktop');
        $table->add_field('mobile', XMLDB_TYPE_INTEGER, '9', XMLDB_UNSIGNED, null, null, '1', 'tablet');
        $table->add_field('roles', XMLDB_TYPE_TEXT, null, null, null, null, null, 'mobile');
        $table->add_field('rolecontext', XMLDB_TYPE_INTEGER, '9', null, null, null, '1', 'roles');
        $table->add_field('cohorts', XMLDB_TYPE_TEXT, null, null, null, null, null, 'rolecontext');
        $table->add_field('operator', XMLDB_TYPE_INTEGER, '9', null, null, null, '1', 'cohorts');
        $table->add_field('languages', XMLDB_TYPE_TEXT, null, null, null, null, null, 'operator');
        $table->add_field('start_date', XMLDB_TYPE_INTEGER, '18', null, null, null, null, 'languages');
        $table->add_field('end_date', XMLDB_TYPE_INTEGER, '18', null, null, null, null, 'start_date');
        $table->add_field('visible', XMLDB_TYPE_INTEGER, '9', XMLDB_UNSIGNED, XMLDB_NOTNULL, null, '1', 'end_date');
        $table->add_field('timemodified', XMLDB_TYPE_INTEGER, '18', null, null, null, null, 'visible');

        // Adding keys to table theme_boost_union_menuitems.
        $table->add_key('primary', XMLDB_KEY_PRIMARY, ['id']);

        // Conditionally launch create table for theme_boost_union_menuitems.
        if (!$dbman->table_exists($table)) {
            $dbman->create_table($table);
        }

        // Boost_union savepoint reached.
        upgrade_plugin_savepoint(true, 2023010517, 'theme', 'boost_union');
    }

    if ($oldversion < 2023010519) {

        // Define table theme_boost_union_menus to be altered.
        $table = new xmldb_table('theme_boost_union_menus');

        // Define field overflowbehavior to be altered.
        $field = new xmldb_field('overflowbehavior', XMLDB_TYPE_INTEGER, '9', null, null, null, null, 'cardform');

        // Launch rename field to cardoverflowbehavior.
        $dbman->rename_field($table, $field, 'cardoverflowbehavior');

        // Boost_union savepoint reached.
        upgrade_plugin_savepoint(true, 2023010519, 'theme', 'boost_union');
    }

    if ($oldversion < 2023010521) {

        // Remove the THEME_BOOST_UNION_SETTING_COURSEBREADCRUMBS_DONTCHANGE option from the categorybreadcrumbs setting
        // and replace it with THEME_BOOST_UNION_SETTING_SELECT_NO if necessary.
        $oldconfig = get_config('theme_boost_union', 'categorybreadcrumbs');
        if ($oldconfig == 'dontchange') {
            set_config('categorybreadcrumbs', THEME_BOOST_UNION_SETTING_SELECT_NO, 'theme_boost_union');
        }

        // Boost_union savepoint reached.
        upgrade_plugin_savepoint(true, 2023010521, 'theme', 'boost_union');
    }

    if ($oldversion < 2023090100) {
        // Remove the files from the FontAwesome filearea of Boost Union as this setting was removed.
        $systemcontext = context_system::instance();
        $fs = get_file_storage();
        $fs->delete_area_files($systemcontext->id, 'theme_boost_union', 'fontawesome');

        // Boost_union savepoint reached.
        upgrade_plugin_savepoint(true, 2023090100, 'theme', 'boost_union');
    }

    if ($oldversion < 2023102008) {
        // Define table theme_boost_union_menus to be altered.
        $table = new xmldb_table('theme_boost_union_menuitems');

        // Define field listsort to be added to theme_boost_union_menuitems.
        $field = new xmldb_field('listsort', XMLDB_TYPE_INTEGER, '9', null, null, null, null, 'customfields');

        // Conditionally launch add field listsort.
        if (!$dbman->field_exists($table, $field)) {
            $dbman->add_field($table, $field);
        }

        // Boost_union savepoint reached.
        upgrade_plugin_savepoint(true, 2023102008, 'theme', 'boost_union');
    }

    if ($oldversion < 2023102009) {

        // Changing precision of field description_format on table theme_boost_union_flavours to (2).
        $table = new xmldb_table('theme_boost_union_flavours');
        $field = new xmldb_field('description_format', XMLDB_TYPE_INTEGER, '2', null, null, null, null, 'description');

        // Launch change of precision for field description_format.
        $dbman->change_field_precision($table, $field);

        // Boost_union savepoint reached.
        upgrade_plugin_savepoint(true, 2023102009, 'theme', 'boost_union');
    }

    if ($oldversion < 2023102021) {

        // Remove the preset setting from Boost Union.
        unset_config('preset', 'theme_boost_union');

        // Remove the presetfiles setting from Boost Union.
        unset_config('presetfiles', 'theme_boost_union');

        // Remove the files from the preset filearea of Boost Union as this setting was removed.
        $systemcontext = context_system::instance();
        $fs = get_file_storage();
        $fs->delete_area_files($systemcontext->id, 'theme_boost_union', 'preset');

        // Boost_union savepoint reached.
        upgrade_plugin_savepoint(true, 2023102021, 'theme', 'boost_union');
    }

    if ($oldversion < 2023102027) {
        // Define table theme_boost_union_menuitems to be altered.
        $table = new xmldb_table('theme_boost_union_menuitems');

        // Define field listsort to be added to theme_boost_union_menuitems.
        $field = new xmldb_field('category_subcats', XMLDB_TYPE_INTEGER, '1', null, null, null, null, 'category');

        // Conditionally launch add field listsort.
        if (!$dbman->field_exists($table, $field)) {
            $dbman->add_field($table, $field);
        }

        // Boost_union savepoint reached.
        upgrade_plugin_savepoint(true, 2023102027, 'theme', 'boost_union');
    }

    if ($oldversion < 2024100702) {
<<<<<<< HEAD
        // Define table theme_boost_union_snippets to be created.
        $table = new xmldb_table('theme_boost_union_snippets');

        // Adding fields to table theme_boost_union_snippets.
        $table->add_field('id', XMLDB_TYPE_INTEGER, '10', null, XMLDB_NOTNULL, XMLDB_SEQUENCE, null);
        $table->add_field('sortorder', XMLDB_TYPE_INTEGER, '18', null, XMLDB_NOTNULL, null, null);
        $table->add_field('source', XMLDB_TYPE_CHAR, '255', null, null, null, 'theme_boost_union');
        $table->add_field('path', XMLDB_TYPE_CHAR, '255', null, null, null, null);
        $table->add_field('enabled', XMLDB_TYPE_INTEGER, '1', null, XMLDB_NOTNULL, null, '0');

        // Adding keys to table theme_boost_union_snippets.
        $table->add_key('primary', XMLDB_KEY_PRIMARY, ['id']);

        // Conditionally launch create table for theme_boost_union_snippets.
        if (!$dbman->table_exists($table)) {
            $dbman->create_table($table);
=======

        // Define field byadmin to be added to theme_boost_union_menus.
        $table = new xmldb_table('theme_boost_union_menus');
        $field = new xmldb_field('byadmin', XMLDB_TYPE_INTEGER, '9', null, XMLDB_NOTNULL, null, '0', 'visible');

        // Conditionally launch add field byadmin.
        if (!$dbman->field_exists($table, $field)) {
            $dbman->add_field($table, $field);
        }

        // Define field byadmin to be added to theme_boost_union_menuitems.
        $table = new xmldb_table('theme_boost_union_menuitems');
        $field = new xmldb_field('byadmin', XMLDB_TYPE_INTEGER, '9', null, XMLDB_NOTNULL, null, '0', 'timemodified');

        // Conditionally launch add field byadmin.
        if (!$dbman->field_exists($table, $field)) {
            $dbman->add_field($table, $field);
>>>>>>> 66c24bab
        }

        // Boost_union savepoint reached.
        upgrade_plugin_savepoint(true, 2024100702, 'theme', 'boost_union');
    }

<<<<<<< HEAD
    // Load the builtin SCSS snippets into the database.
    // This is done with every plugin update, regardless of the plugin version.
    snippets::add_builtin_snippets();
=======
    if ($oldversion < 2024100706) {

        // Define table theme_boost_union_flavours to be altered.
        $table = new xmldb_table('theme_boost_union_flavours');

        // Define field look_rawscsspre to be added to theme_boost_union_flavours.
        $field = new xmldb_field('look_rawscsspre', XMLDB_TYPE_TEXT, null, null, null, null, null);

        // Conditionally launch add field look_rawscsspre.
        if (!$dbman->field_exists($table, $field)) {
            $dbman->add_field($table, $field);
        }

        // Define field look_brandcolor to be added to theme_boost_union_flavours.
        $field = new xmldb_field('look_brandcolor', XMLDB_TYPE_CHAR, '32', null, null, null, null);

        // Conditionally launch add field look_brandcolor.
        if (!$dbman->field_exists($table, $field)) {
            $dbman->add_field($table, $field);
        }

        // Define field look_bootstrapcolorsuccess to be added to theme_boost_union_flavours.
        $field = new xmldb_field('look_bootstrapcolorsuccess', XMLDB_TYPE_CHAR, '32', null, null, null, null);

        // Conditionally launch add field look_bootstrapcolorsuccess.
        if (!$dbman->field_exists($table, $field)) {
            $dbman->add_field($table, $field);
        }

        // Define field look_bootstrapcolorinfo to be added to theme_boost_union_flavours.
        $field = new xmldb_field('look_bootstrapcolorinfo', XMLDB_TYPE_CHAR, '32', null, null, null, null);

        // Conditionally launch add field look_bootstrapcolorinfo.
        if (!$dbman->field_exists($table, $field)) {
            $dbman->add_field($table, $field);
        }

        // Define field look_bootstrapcolorwarning to be added to theme_boost_union_flavours.
        $field = new xmldb_field('look_bootstrapcolorwarning', XMLDB_TYPE_CHAR, '32', null, null, null, null);

        // Conditionally launch add field look_bootstrapcolorwarning.
        if (!$dbman->field_exists($table, $field)) {
            $dbman->add_field($table, $field);
        }

        // Define field look_bootstrapcolordanger to be added to theme_boost_union_flavours.
        $field = new xmldb_field('look_bootstrapcolordanger', XMLDB_TYPE_CHAR, '32', null, null, null, null);

        // Conditionally launch add field look_bootstrapcolordanger.
        if (!$dbman->field_exists($table, $field)) {
            $dbman->add_field($table, $field);
        }

        // Boost_union savepoint reached.
        upgrade_plugin_savepoint(true, 2024100706, 'theme', 'boost_union');
    }

    if ($oldversion < 2024100707) {

        // Define table theme_boost_union_flavours to be altered.
        $table = new xmldb_table('theme_boost_union_flavours');

        // Define field look_backgroundimagepos to be added to theme_boost_union_flavours.
        $field = new xmldb_field('look_backgroundimagepos', XMLDB_TYPE_CHAR, '32', null, null, null, null,
                'look_backgroundimage');

        // Conditionally launch add field look_backgroundimagepos.
        if (!$dbman->field_exists($table, $field)) {
            $dbman->add_field($table, $field);
        }

        // Define field look_aicoladministration to be added to theme_boost_union_flavours.
        $field = new xmldb_field('look_aicoladministration', XMLDB_TYPE_CHAR, '32', null, null, null, null);

        // Conditionally launch add field look_aicoladministration.
        if (!$dbman->field_exists($table, $field)) {
            $dbman->add_field($table, $field);
        }

        // Define field look_aicolassessment to be added to theme_boost_union_flavours.
        $field = new xmldb_field('look_aicolassessment', XMLDB_TYPE_CHAR, '32', null, null, null, null);

        // Conditionally launch add field look_aicolassessment.
        if (!$dbman->field_exists($table, $field)) {
            $dbman->add_field($table, $field);
        }

        // Define field look_aicolcollaboration to be added to theme_boost_union_flavours.
        $field = new xmldb_field('look_aicolcollaboration', XMLDB_TYPE_CHAR, '32', null, null, null, null);

        // Conditionally launch add field look_aicolcollaboration.
        if (!$dbman->field_exists($table, $field)) {
            $dbman->add_field($table, $field);
        }

        // Define field look_aicolcommunication to be added to theme_boost_union_flavours.
        $field = new xmldb_field('look_aicolcommunication', XMLDB_TYPE_CHAR, '32', null, null, null, null);

        // Conditionally launch add field look_aicolcommunication.
        if (!$dbman->field_exists($table, $field)) {
            $dbman->add_field($table, $field);
        }

        // Define field look_aicolcontent to be added to theme_boost_union_flavours.
        $field = new xmldb_field('look_aicolcontent', XMLDB_TYPE_CHAR, '32', null, null, null, null);

        // Conditionally launch add field look_aicolcontent.
        if (!$dbman->field_exists($table, $field)) {
            $dbman->add_field($table, $field);
        }

        // Define field look_aicolinteractivecontent to be added to theme_boost_union_flavours.
        $field = new xmldb_field('look_aicolinteractivecontent', XMLDB_TYPE_CHAR, '32', null, null, null, null);

        // Conditionally launch add field look_aicolinteractivecontent.
        if (!$dbman->field_exists($table, $field)) {
            $dbman->add_field($table, $field);
        }

        // Define field look_aicolinterface to be added to theme_boost_union_flavours.
        $field = new xmldb_field('look_aicolinterface', XMLDB_TYPE_CHAR, '32', null, null, null, null);

        // Conditionally launch add field look_aicolinterface.
        if (!$dbman->field_exists($table, $field)) {
            $dbman->add_field($table, $field);
        }

        // Define field look_navbarcolor to be added to theme_boost_union_flavours.
        $field = new xmldb_field('look_navbarcolor', XMLDB_TYPE_CHAR, '32', null, null, null, null);

        // Conditionally launch add field look_navbarcolor.
        if (!$dbman->field_exists($table, $field)) {
            $dbman->add_field($table, $field);
        }

        // Boost_union savepoint reached.
        upgrade_plugin_savepoint(true, 2024100707, 'theme', 'boost_union');
    }
>>>>>>> 66c24bab

    return true;
}<|MERGE_RESOLUTION|>--- conflicted
+++ resolved
@@ -327,7 +327,168 @@
     }
 
     if ($oldversion < 2024100702) {
-<<<<<<< HEAD
+        // Define field byadmin to be added to theme_boost_union_menus.
+        $table = new xmldb_table('theme_boost_union_menus');
+        $field = new xmldb_field('byadmin', XMLDB_TYPE_INTEGER, '9', null, XMLDB_NOTNULL, null, '0', 'visible');
+
+        // Conditionally launch add field byadmin.
+        if (!$dbman->field_exists($table, $field)) {
+            $dbman->add_field($table, $field);
+        }
+
+        // Define field byadmin to be added to theme_boost_union_menuitems.
+        $table = new xmldb_table('theme_boost_union_menuitems');
+        $field = new xmldb_field('byadmin', XMLDB_TYPE_INTEGER, '9', null, XMLDB_NOTNULL, null, '0', 'timemodified');
+
+        // Conditionally launch add field byadmin.
+        if (!$dbman->field_exists($table, $field)) {
+            $dbman->add_field($table, $field);
+        }
+
+        // Boost_union savepoint reached.
+        upgrade_plugin_savepoint(true, 2024100702, 'theme', 'boost_union');
+    }
+
+    if ($oldversion < 2024100706) {
+
+        // Define table theme_boost_union_flavours to be altered.
+        $table = new xmldb_table('theme_boost_union_flavours');
+
+        // Define field look_rawscsspre to be added to theme_boost_union_flavours.
+        $field = new xmldb_field('look_rawscsspre', XMLDB_TYPE_TEXT, null, null, null, null, null);
+
+        // Conditionally launch add field look_rawscsspre.
+        if (!$dbman->field_exists($table, $field)) {
+            $dbman->add_field($table, $field);
+        }
+
+        // Define field look_brandcolor to be added to theme_boost_union_flavours.
+        $field = new xmldb_field('look_brandcolor', XMLDB_TYPE_CHAR, '32', null, null, null, null);
+
+        // Conditionally launch add field look_brandcolor.
+        if (!$dbman->field_exists($table, $field)) {
+            $dbman->add_field($table, $field);
+        }
+
+        // Define field look_bootstrapcolorsuccess to be added to theme_boost_union_flavours.
+        $field = new xmldb_field('look_bootstrapcolorsuccess', XMLDB_TYPE_CHAR, '32', null, null, null, null);
+
+        // Conditionally launch add field look_bootstrapcolorsuccess.
+        if (!$dbman->field_exists($table, $field)) {
+            $dbman->add_field($table, $field);
+        }
+
+        // Define field look_bootstrapcolorinfo to be added to theme_boost_union_flavours.
+        $field = new xmldb_field('look_bootstrapcolorinfo', XMLDB_TYPE_CHAR, '32', null, null, null, null);
+
+        // Conditionally launch add field look_bootstrapcolorinfo.
+        if (!$dbman->field_exists($table, $field)) {
+            $dbman->add_field($table, $field);
+        }
+
+        // Define field look_bootstrapcolorwarning to be added to theme_boost_union_flavours.
+        $field = new xmldb_field('look_bootstrapcolorwarning', XMLDB_TYPE_CHAR, '32', null, null, null, null);
+
+        // Conditionally launch add field look_bootstrapcolorwarning.
+        if (!$dbman->field_exists($table, $field)) {
+            $dbman->add_field($table, $field);
+        }
+
+        // Define field look_bootstrapcolordanger to be added to theme_boost_union_flavours.
+        $field = new xmldb_field('look_bootstrapcolordanger', XMLDB_TYPE_CHAR, '32', null, null, null, null);
+
+        // Conditionally launch add field look_bootstrapcolordanger.
+        if (!$dbman->field_exists($table, $field)) {
+            $dbman->add_field($table, $field);
+        }
+
+        // Boost_union savepoint reached.
+        upgrade_plugin_savepoint(true, 2024100706, 'theme', 'boost_union');
+    }
+
+    if ($oldversion < 2024100707) {
+
+        // Define table theme_boost_union_flavours to be altered.
+        $table = new xmldb_table('theme_boost_union_flavours');
+
+        // Define field look_backgroundimagepos to be added to theme_boost_union_flavours.
+        $field = new xmldb_field('look_backgroundimagepos', XMLDB_TYPE_CHAR, '32', null, null, null, null,
+                'look_backgroundimage');
+
+        // Conditionally launch add field look_backgroundimagepos.
+        if (!$dbman->field_exists($table, $field)) {
+            $dbman->add_field($table, $field);
+        }
+
+        // Define field look_aicoladministration to be added to theme_boost_union_flavours.
+        $field = new xmldb_field('look_aicoladministration', XMLDB_TYPE_CHAR, '32', null, null, null, null);
+
+        // Conditionally launch add field look_aicoladministration.
+        if (!$dbman->field_exists($table, $field)) {
+            $dbman->add_field($table, $field);
+        }
+
+        // Define field look_aicolassessment to be added to theme_boost_union_flavours.
+        $field = new xmldb_field('look_aicolassessment', XMLDB_TYPE_CHAR, '32', null, null, null, null);
+
+        // Conditionally launch add field look_aicolassessment.
+        if (!$dbman->field_exists($table, $field)) {
+            $dbman->add_field($table, $field);
+        }
+
+        // Define field look_aicolcollaboration to be added to theme_boost_union_flavours.
+        $field = new xmldb_field('look_aicolcollaboration', XMLDB_TYPE_CHAR, '32', null, null, null, null);
+
+        // Conditionally launch add field look_aicolcollaboration.
+        if (!$dbman->field_exists($table, $field)) {
+            $dbman->add_field($table, $field);
+        }
+
+        // Define field look_aicolcommunication to be added to theme_boost_union_flavours.
+        $field = new xmldb_field('look_aicolcommunication', XMLDB_TYPE_CHAR, '32', null, null, null, null);
+
+        // Conditionally launch add field look_aicolcommunication.
+        if (!$dbman->field_exists($table, $field)) {
+            $dbman->add_field($table, $field);
+        }
+
+        // Define field look_aicolcontent to be added to theme_boost_union_flavours.
+        $field = new xmldb_field('look_aicolcontent', XMLDB_TYPE_CHAR, '32', null, null, null, null);
+
+        // Conditionally launch add field look_aicolcontent.
+        if (!$dbman->field_exists($table, $field)) {
+            $dbman->add_field($table, $field);
+        }
+
+        // Define field look_aicolinteractivecontent to be added to theme_boost_union_flavours.
+        $field = new xmldb_field('look_aicolinteractivecontent', XMLDB_TYPE_CHAR, '32', null, null, null, null);
+
+        // Conditionally launch add field look_aicolinteractivecontent.
+        if (!$dbman->field_exists($table, $field)) {
+            $dbman->add_field($table, $field);
+        }
+
+        // Define field look_aicolinterface to be added to theme_boost_union_flavours.
+        $field = new xmldb_field('look_aicolinterface', XMLDB_TYPE_CHAR, '32', null, null, null, null);
+
+        // Conditionally launch add field look_aicolinterface.
+        if (!$dbman->field_exists($table, $field)) {
+            $dbman->add_field($table, $field);
+        }
+
+        // Define field look_navbarcolor to be added to theme_boost_union_flavours.
+        $field = new xmldb_field('look_navbarcolor', XMLDB_TYPE_CHAR, '32', null, null, null, null);
+
+        // Conditionally launch add field look_navbarcolor.
+        if (!$dbman->field_exists($table, $field)) {
+            $dbman->add_field($table, $field);
+        }
+
+        // Boost_union savepoint reached.
+        upgrade_plugin_savepoint(true, 2024100707, 'theme', 'boost_union');
+    }
+
+    if ($oldversion < 2024100709) {
         // Define table theme_boost_union_snippets to be created.
         $table = new xmldb_table('theme_boost_union_snippets');
 
@@ -344,175 +505,15 @@
         // Conditionally launch create table for theme_boost_union_snippets.
         if (!$dbman->table_exists($table)) {
             $dbman->create_table($table);
-=======
-
-        // Define field byadmin to be added to theme_boost_union_menus.
-        $table = new xmldb_table('theme_boost_union_menus');
-        $field = new xmldb_field('byadmin', XMLDB_TYPE_INTEGER, '9', null, XMLDB_NOTNULL, null, '0', 'visible');
-
-        // Conditionally launch add field byadmin.
-        if (!$dbman->field_exists($table, $field)) {
-            $dbman->add_field($table, $field);
-        }
-
-        // Define field byadmin to be added to theme_boost_union_menuitems.
-        $table = new xmldb_table('theme_boost_union_menuitems');
-        $field = new xmldb_field('byadmin', XMLDB_TYPE_INTEGER, '9', null, XMLDB_NOTNULL, null, '0', 'timemodified');
-
-        // Conditionally launch add field byadmin.
-        if (!$dbman->field_exists($table, $field)) {
-            $dbman->add_field($table, $field);
->>>>>>> 66c24bab
-        }
-
-        // Boost_union savepoint reached.
-        upgrade_plugin_savepoint(true, 2024100702, 'theme', 'boost_union');
-    }
-
-<<<<<<< HEAD
+        }
+
+        // Boost_union savepoint reached.
+        upgrade_plugin_savepoint(true, 2024100706, 'theme', 'boost_union');
+    }
+
     // Load the builtin SCSS snippets into the database.
     // This is done with every plugin update, regardless of the plugin version.
     snippets::add_builtin_snippets();
-=======
-    if ($oldversion < 2024100706) {
-
-        // Define table theme_boost_union_flavours to be altered.
-        $table = new xmldb_table('theme_boost_union_flavours');
-
-        // Define field look_rawscsspre to be added to theme_boost_union_flavours.
-        $field = new xmldb_field('look_rawscsspre', XMLDB_TYPE_TEXT, null, null, null, null, null);
-
-        // Conditionally launch add field look_rawscsspre.
-        if (!$dbman->field_exists($table, $field)) {
-            $dbman->add_field($table, $field);
-        }
-
-        // Define field look_brandcolor to be added to theme_boost_union_flavours.
-        $field = new xmldb_field('look_brandcolor', XMLDB_TYPE_CHAR, '32', null, null, null, null);
-
-        // Conditionally launch add field look_brandcolor.
-        if (!$dbman->field_exists($table, $field)) {
-            $dbman->add_field($table, $field);
-        }
-
-        // Define field look_bootstrapcolorsuccess to be added to theme_boost_union_flavours.
-        $field = new xmldb_field('look_bootstrapcolorsuccess', XMLDB_TYPE_CHAR, '32', null, null, null, null);
-
-        // Conditionally launch add field look_bootstrapcolorsuccess.
-        if (!$dbman->field_exists($table, $field)) {
-            $dbman->add_field($table, $field);
-        }
-
-        // Define field look_bootstrapcolorinfo to be added to theme_boost_union_flavours.
-        $field = new xmldb_field('look_bootstrapcolorinfo', XMLDB_TYPE_CHAR, '32', null, null, null, null);
-
-        // Conditionally launch add field look_bootstrapcolorinfo.
-        if (!$dbman->field_exists($table, $field)) {
-            $dbman->add_field($table, $field);
-        }
-
-        // Define field look_bootstrapcolorwarning to be added to theme_boost_union_flavours.
-        $field = new xmldb_field('look_bootstrapcolorwarning', XMLDB_TYPE_CHAR, '32', null, null, null, null);
-
-        // Conditionally launch add field look_bootstrapcolorwarning.
-        if (!$dbman->field_exists($table, $field)) {
-            $dbman->add_field($table, $field);
-        }
-
-        // Define field look_bootstrapcolordanger to be added to theme_boost_union_flavours.
-        $field = new xmldb_field('look_bootstrapcolordanger', XMLDB_TYPE_CHAR, '32', null, null, null, null);
-
-        // Conditionally launch add field look_bootstrapcolordanger.
-        if (!$dbman->field_exists($table, $field)) {
-            $dbman->add_field($table, $field);
-        }
-
-        // Boost_union savepoint reached.
-        upgrade_plugin_savepoint(true, 2024100706, 'theme', 'boost_union');
-    }
-
-    if ($oldversion < 2024100707) {
-
-        // Define table theme_boost_union_flavours to be altered.
-        $table = new xmldb_table('theme_boost_union_flavours');
-
-        // Define field look_backgroundimagepos to be added to theme_boost_union_flavours.
-        $field = new xmldb_field('look_backgroundimagepos', XMLDB_TYPE_CHAR, '32', null, null, null, null,
-                'look_backgroundimage');
-
-        // Conditionally launch add field look_backgroundimagepos.
-        if (!$dbman->field_exists($table, $field)) {
-            $dbman->add_field($table, $field);
-        }
-
-        // Define field look_aicoladministration to be added to theme_boost_union_flavours.
-        $field = new xmldb_field('look_aicoladministration', XMLDB_TYPE_CHAR, '32', null, null, null, null);
-
-        // Conditionally launch add field look_aicoladministration.
-        if (!$dbman->field_exists($table, $field)) {
-            $dbman->add_field($table, $field);
-        }
-
-        // Define field look_aicolassessment to be added to theme_boost_union_flavours.
-        $field = new xmldb_field('look_aicolassessment', XMLDB_TYPE_CHAR, '32', null, null, null, null);
-
-        // Conditionally launch add field look_aicolassessment.
-        if (!$dbman->field_exists($table, $field)) {
-            $dbman->add_field($table, $field);
-        }
-
-        // Define field look_aicolcollaboration to be added to theme_boost_union_flavours.
-        $field = new xmldb_field('look_aicolcollaboration', XMLDB_TYPE_CHAR, '32', null, null, null, null);
-
-        // Conditionally launch add field look_aicolcollaboration.
-        if (!$dbman->field_exists($table, $field)) {
-            $dbman->add_field($table, $field);
-        }
-
-        // Define field look_aicolcommunication to be added to theme_boost_union_flavours.
-        $field = new xmldb_field('look_aicolcommunication', XMLDB_TYPE_CHAR, '32', null, null, null, null);
-
-        // Conditionally launch add field look_aicolcommunication.
-        if (!$dbman->field_exists($table, $field)) {
-            $dbman->add_field($table, $field);
-        }
-
-        // Define field look_aicolcontent to be added to theme_boost_union_flavours.
-        $field = new xmldb_field('look_aicolcontent', XMLDB_TYPE_CHAR, '32', null, null, null, null);
-
-        // Conditionally launch add field look_aicolcontent.
-        if (!$dbman->field_exists($table, $field)) {
-            $dbman->add_field($table, $field);
-        }
-
-        // Define field look_aicolinteractivecontent to be added to theme_boost_union_flavours.
-        $field = new xmldb_field('look_aicolinteractivecontent', XMLDB_TYPE_CHAR, '32', null, null, null, null);
-
-        // Conditionally launch add field look_aicolinteractivecontent.
-        if (!$dbman->field_exists($table, $field)) {
-            $dbman->add_field($table, $field);
-        }
-
-        // Define field look_aicolinterface to be added to theme_boost_union_flavours.
-        $field = new xmldb_field('look_aicolinterface', XMLDB_TYPE_CHAR, '32', null, null, null, null);
-
-        // Conditionally launch add field look_aicolinterface.
-        if (!$dbman->field_exists($table, $field)) {
-            $dbman->add_field($table, $field);
-        }
-
-        // Define field look_navbarcolor to be added to theme_boost_union_flavours.
-        $field = new xmldb_field('look_navbarcolor', XMLDB_TYPE_CHAR, '32', null, null, null, null);
-
-        // Conditionally launch add field look_navbarcolor.
-        if (!$dbman->field_exists($table, $field)) {
-            $dbman->add_field($table, $field);
-        }
-
-        // Boost_union savepoint reached.
-        upgrade_plugin_savepoint(true, 2024100707, 'theme', 'boost_union');
-    }
->>>>>>> 66c24bab
 
     return true;
 }